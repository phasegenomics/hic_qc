[![Build Status](https://travis-ci.com/phasegenomics/hic_qc.svg?branch=master)](https://travis-ci.com/phasegenomics/hic_qc)

# `hic_qc.py` readme.

This script is intended as a simple QC method for Hi-C libraries, based on reads in a BAM file aligned to some genome/assembly. For our full recommendations on aligning and QC'ing Hi-C data, please [see here](https://phasegenomics.github.io/2019/09/19/hic-alignment-and-qc.html).

The most informative Hi-C reads are the ones that are long-distance contacts, or contacts between contigs of an assembly. This tool quantifies such contacts and makes plots of contact distance distributions. The most successful Hi-C libraries have many long-distance and among-contig contacts.

Hi-C connectivity drops off in approximately a power-law with increasing linear sequence distance. Consequently, one expects Hi-C reads to follow a characteristic distribution, wherein there is a spike of many read pairs at distances close to zero, which drops off smoothly (in log space) with increasing distance. If there are odd spikes or discontinuities, or if there are few long-distance contacts, there may be a problem either with the library or the assembly.

## Dependencies
* python 2.7, 3.5, or 3.6
* numpy
* pysam
* matplotlib
* pdfkit
* markdown
* wkhtmltopdf (needs to be installed manually)

For installation, run this statement in a terminal:

`git clone https://github.com/phasegenomics/hic_qc.git && cd hic_qc && pip install --user -r requirements.txt && python setup.py install --user`

We include a `requirements.txt` file with dependencies, which should be installed if you use the above command. However, if you want to use the PDF report feature of this tool, you will need to install `wkhtmltopdf` externally, as we cannot install this readily.

<<<<<<< HEAD
I've tested this script on MacOSX, Ubuntu Linux, and Amazon Linux.
=======
This script has been verified on MacOSX, Ubuntu Linux, and Amazon Linux.
>>>>>>> d2a54fe7

Some dependencies such as matplotlib don't play nicely with all pythons, such that some pythons in e.g. virtualenvs may not work. In that specific case you can just deactivate the virtualenv.

### Conda installation
<<<<<<< HEAD
We have also successfully installed requirements using the following conda command:

`conda env create -n bam_to_mate_hist --file env.yml`
=======
We have also successfully installed requirements using the following conda command (replace X and Y with desired python version):

`conda env create -n hic_qc --file env.yml`
>>>>>>> d2a54fe7

This will create a python 3.6 environment and automatically install the `wkhtmltopdf` dependency.

To use a different python version, run:
```
conda --add channels bioconda --add channels conda-forge
conda create -q -n test-environment python=$PYTHON_VERSION pysam numpy scipy matplotlib wkhtmltopdf pdfkit markdown
```

## Usage
In the most basic use-case, you can run the script in a terminal

`python hic_qc.py -b input.bam -n num_reads_to_use`

where `input.bam` is your BAM file from aligning Hi-C reads to your reference, and `num_reads_to_use` is just the number of reads you want to sample from the BAM file (default 1 million; assuming there are this many reads in the file).

The script will write plots in PDF format to the file `Read_mate_dist.pdf` in the working directory, unless `-o` or `--outfile` are set as described below.

The script will also quantify some basic QC metrics and print those to the screen.

<<<<<<< HEAD
The script can also make a full-on report of those metrics with the plots embedded if you set the `-r`/`--make_report` flag.
=======
The script can also make a full-on PDF report of those metrics with the plots embedded if you set the `-r`/`--make_report` flag.
>>>>>>> d2a54fe7

To set the name of the files written out, such as the PNG figures and the report PDF, set the `-o /path/to/outfile` or `--outfile_name /path/to/outfile` parameters.

QC is performed using a set of thresholds in JSON format. By default, the file `hic_qc/collateral/thresholds.json` is used. The chosen file may be changed with the `--thresholds` flag. Note that the thresholds in the default file are informed by Phase Genomics' analysis of thousands of Hi-C libraries, and reflect what we ourselves use for QC.

Different QC thresholds may be present in a thresholds file. The default file includes thresholds for genome scaffolding projects and metagenome deconvolution projects. The `--sample_type` argument is used to specify which set of thresholds in the thresholds file should be used in the run, and is also noted at the top of the report. By default, the `genome` sample type is used. Additional sample types may be added to a thresholds JSON file by making them keys in the file.

## Library judgement and thresholds

### Judgement categories
The report includes a judgement about the library and the assembly it was mapped to based on the observed statistics, shown at the top of the report. Libraries are given one of four classifications:

* **PASS** - the library and assembly appear to be sufficient for the purposes shown in the report.
* **FAIL** - the library and assembly appear to be insufficient for the purposes shown in the report.
* **MIXED RESULTS** - the library and assembly are probably sufficient for the purposes shown in the report, but there is some additional noise or other unexpected properties in the report as well.
* **LOW SIGNAL** - the library and assembly don't appear to be actively bad, but there is not very much observable long-range Hi-C signal. It's likely they are insufficient for the purposes shown in the report.

IMPORTANT NOTE: because input assembly is a significant contributor to the ability to perform a given analysis, a good library can still generate a failed result with a bad assembly. This can particularly occur with difficult-to-align-to assemblies, such as polyploids or highly heterozygous/repetitive assemblies.

### "Good" properties
Three statistics are used to determine if a set of alignments has "good" aspects to it:

* **HQ RPs >10KB apart (CTGs >10KB)**: the percentage of read pairs that map with high quality (MAPQ >=20, max edit distance <=5, not dupes) in which both mates align to the same contig, the contig is at least 10kbp long, and the mates are at least 10kbp apart.
* **Intercontig HQ RPs (CTGs >10KB)**: the percentage of read pairs that map with high quality in which each mates aligns to a different contig, and each of those contigs are at least 10kbp.
* **Same strand HQ RPs**: the percentage of read pairs that map with high quality to the same strand (such reads are almost guaranteed to be Hi-C junctions).

The entire set of alignments is deemed to have "good" properties if ALL THREE good criteria pass the threshold.

### "Bad" properties
Three statistics are used to determine if a set of alignments has "bad" aspects to it:
* **Duplicate reads**: the percentage of reads that are flagged as PCR duplicates (by a prior tool such as Picard or SAMBLASTER).
* **Zero map quality reads**: the percentage of reads aligning with zero MAPQ.
* **Unmapped reads**: the percentage of reads that could not be mapped.
The entire set of alignments is deemed to have "bad" properties if ANY OF THE THREE bad criteria fail the threshold.

### Generating the final judgement
Thresholds for these "good" and "bad" aspects come from the specified thresholds JSON file and are shown in the report. The fields in the report are highlighted for convenience to show whether a specific metric passed or failed the threshold. These are used to generate the judgement calls:
* **PASS** - "good" and "not bad"
* **FAIL** - "not good" and "bad"
* **MIXED RESULTS** - "good" and "bad"
* **LOW SIGNAL** - "not good" and "not bad"

## Histogram plot characteristics to look for
Histogram plots should show some characteristic features:
<<<<<<< HEAD
* Substantial long-range contacts (note that contact distance is bounded by the assembly). You will want to see at least some contacts approximately as long as your longest contig.
=======
* Substantial long-range contacts (note that contact distance is bounded by the assembly). You will want to see at least some contacts approximately as long as your longest contig. In the log-log histogram, the appearance of a second hump or positive slope after the initial dropoff is a very good qualitative sign.
>>>>>>> d2a54fe7
* Gradual drop-off in signal with increasing distance (in log space). Choppiness or spikes in the distribution may indicate problems such as collapsed repeats or chimerisms, unless it can be attributed to sampling error due to (very) small numbers of reads. Periodicity in the distribution with distance often indicates problems.
* The leftmost spike of mates mapping very close is always the most prominent feature in the plot. However, it should not be too much larger than the rest of the distribution, or you are not having enough long-distance contacts. A dropoff of 3-4 orders of magnitude in the 0-20KB plot is the most you want to see in that sudden dropoff. Ideally it would be only 1-2 orders of magnitude dropoff in the 0-20KB range.

## Example histograms
The collateral folder includes several histograms which serve as examples of what is expected for a good Hi-C library.

## Statistics reported
* Number of read pairs with mates mapping to exactly the same position (distance == 0). These are bad. We observe these reads at some rate all the time, but they are especially abundant when there is a problem. This proportion should be small, no more than 10% and ideally much smaller. That said, if other measures look ok it might be worth trying a library even if there are many distance == 0 pairs.
* Number of read pairs with mates mapping >10KB apart. These are good. We would ideally like to see lots of very long-distance contacts between mates, as that is a sign of strong Hi-C signal. On the order of 1-20% is reasonable, though it depends on the assembly. For scaffolding best results are obtained when this is higher than 5%.
* Number of read pairs with mates mapping to different contigs/chromosomes. These are good if they represent contacts within a cell, but bad if they represent noise or contacts between cells (e.g. for metagenomic data). On the order of 10-40% seems standard, again it depends on particulars of the assembly.
* Number of split reads. These are good, usually, as they hopefully represent Hi-C junctions and thus successful Hi-C. There are of course other reasons why a read might be split.

## What do I do if there is a problem?
Problems observed in QC may indicate an issue either with the Hi-C reads or the assembly used for alignments. If the assembly is bad or e.g. comes from a distantly related organism or set of organisms, you should expect to see artifacts in the alignment of Hi-C reads.

* If the issue is the reads, you can try filtering your read alignments, either removing bad contigs or low-confidence reads. Our tool `matlock` has utilities for doing this.
* If the issue is the assembly, you can either get a new/more appropriate assembly somehow, or you can attempt to fix your existing assembly.
* The best way to fix assemblies in our experience is to break up chimerically assembled contigs. This can be achieved by either breaking on gaps if they exist in your assembly (e.g. runs of Ns) under the assumption that most chimerae span such gaps, or by directly inferring and breaking misjoins in your assembly. Breaking on gaps is fairly trivial, and our tool `polar_star` can help you infer and break misjoins using long read data.
* If the issue is that you simply don't have enough long-distance Hi-C contacts, **unavoidably you will sometimes have to remake the Hi-C library**.<|MERGE_RESOLUTION|>--- conflicted
+++ resolved
@@ -23,24 +23,14 @@
 
 We include a `requirements.txt` file with dependencies, which should be installed if you use the above command. However, if you want to use the PDF report feature of this tool, you will need to install `wkhtmltopdf` externally, as we cannot install this readily.
 
-<<<<<<< HEAD
-I've tested this script on MacOSX, Ubuntu Linux, and Amazon Linux.
-=======
 This script has been verified on MacOSX, Ubuntu Linux, and Amazon Linux.
->>>>>>> d2a54fe7
 
 Some dependencies such as matplotlib don't play nicely with all pythons, such that some pythons in e.g. virtualenvs may not work. In that specific case you can just deactivate the virtualenv.
 
 ### Conda installation
-<<<<<<< HEAD
-We have also successfully installed requirements using the following conda command:
-
-`conda env create -n bam_to_mate_hist --file env.yml`
-=======
 We have also successfully installed requirements using the following conda command (replace X and Y with desired python version):
 
 `conda env create -n hic_qc --file env.yml`
->>>>>>> d2a54fe7
 
 This will create a python 3.6 environment and automatically install the `wkhtmltopdf` dependency.
 
@@ -61,11 +51,7 @@
 
 The script will also quantify some basic QC metrics and print those to the screen.
 
-<<<<<<< HEAD
-The script can also make a full-on report of those metrics with the plots embedded if you set the `-r`/`--make_report` flag.
-=======
 The script can also make a full-on PDF report of those metrics with the plots embedded if you set the `-r`/`--make_report` flag.
->>>>>>> d2a54fe7
 
 To set the name of the files written out, such as the PNG figures and the report PDF, set the `-o /path/to/outfile` or `--outfile_name /path/to/outfile` parameters.
 
@@ -78,8 +64,8 @@
 ### Judgement categories
 The report includes a judgement about the library and the assembly it was mapped to based on the observed statistics, shown at the top of the report. Libraries are given one of four classifications:
 
-* **PASS** - the library and assembly appear to be sufficient for the purposes shown in the report.
-* **FAIL** - the library and assembly appear to be insufficient for the purposes shown in the report.
+* **SUFFICIENT** - the library and assembly appear to be sufficient for the purposes shown in the report.
+* **INSUFFICIENT** - the library and assembly appear to be insufficient for the purposes shown in the report.
 * **MIXED RESULTS** - the library and assembly are probably sufficient for the purposes shown in the report, but there is some additional noise or other unexpected properties in the report as well.
 * **LOW SIGNAL** - the library and assembly don't appear to be actively bad, but there is not very much observable long-range Hi-C signal. It's likely they are insufficient for the purposes shown in the report.
 
@@ -103,18 +89,15 @@
 
 ### Generating the final judgement
 Thresholds for these "good" and "bad" aspects come from the specified thresholds JSON file and are shown in the report. The fields in the report are highlighted for convenience to show whether a specific metric passed or failed the threshold. These are used to generate the judgement calls:
-* **PASS** - "good" and "not bad"
-* **FAIL** - "not good" and "bad"
+* **SUFFICIENT** - "good" and "not bad"
+* **INSUFFICIENT** - "not good" and "bad"
 * **MIXED RESULTS** - "good" and "bad"
 * **LOW SIGNAL** - "not good" and "not bad"
 
 ## Histogram plot characteristics to look for
 Histogram plots should show some characteristic features:
-<<<<<<< HEAD
-* Substantial long-range contacts (note that contact distance is bounded by the assembly). You will want to see at least some contacts approximately as long as your longest contig.
-=======
+
 * Substantial long-range contacts (note that contact distance is bounded by the assembly). You will want to see at least some contacts approximately as long as your longest contig. In the log-log histogram, the appearance of a second hump or positive slope after the initial dropoff is a very good qualitative sign.
->>>>>>> d2a54fe7
 * Gradual drop-off in signal with increasing distance (in log space). Choppiness or spikes in the distribution may indicate problems such as collapsed repeats or chimerisms, unless it can be attributed to sampling error due to (very) small numbers of reads. Periodicity in the distribution with distance often indicates problems.
 * The leftmost spike of mates mapping very close is always the most prominent feature in the plot. However, it should not be too much larger than the rest of the distribution, or you are not having enough long-distance contacts. A dropoff of 3-4 orders of magnitude in the 0-20KB plot is the most you want to see in that sudden dropoff. Ideally it would be only 1-2 orders of magnitude dropoff in the 0-20KB range.
 

#!/usr/bin/env python

# takes a bam file and makes a histogram of distances between mate alignments to the
# reference assembly
# takes the first 1M read pairs by default

### USAGE:
# python hic_qc.py -b <BAM_FILE> -n <NUM_READS_TO_USE> -o <outfile_stub>
# creates files in the working directory with relevant plots, also text files of statistics.
# flip -r flag  (assuming you have dependencies) to make a PDF report with everything together.

from __future__ import print_function
from __future__ import division

import sys
import pysam
import numpy as np
import argparse
import os
import logging
import matplotlib
from collections import Counter
matplotlib.use('Agg')
import matplotlib.pyplot as plt
import pdfkit
import markdown as md
from scipy import optimize
import re

from _version import get_versions
__version__ = get_versions()['version']

# default QC thresholds if there is no thresholds file
DEFAULT_MIN_SAME_STRAND_HQ_PERCENTAGE           =   0.015
DEFAULT_MIN_INFORMATIVE_READ_PAIRS_PERCENTAGE   =   0.05
DEFAULT_MAX_NONINFORMATIVE_READ_PAIR_PERCENTAGE =   0.50
DEFAULT_MIN_LONG_CONTACT_PERCENTAGE             =   0.03
DEFAULT_MIN_INTERCONTIG_CONTACT_PERCENTAGE      =   0.025
DEFAULT_MIN_USABLE_READS_PER_CONTIG             =   600
DEFAULT_MAX_DUPE_PERCENTAGE                     =   0.40
DEFAULT_MAX_ZERO_DIST_PERCENTAGE                =   0.20
DEFAULT_MAX_ZERO_MAPQ0_PERCENTAGE               =   0.20
DEFAULT_MAX_UNMAPPED_PERCENTAGE                 =   0.10

def saturation(x, V, K):
    '''Computes non-duplicate read count given x reads and parameters V and K.
    Intended for use within scipy optimize.

    Args:
        x (int): Read count
        V (float): Optimization parameter
        K (float): Optimization parameter
    Returns:
        (float) Estimated non-duplicate read count
    '''

    return V * x / (x + K)

def calc_nxx(header, xx=50):
    '''Calculate the NXX (typically N50) of an assembly given a pysam.AlignmentHeader object.

        Args:
            header (pysam.AlignmentHeader): the header from which to extract reference sequence lengths
            xx (float): the XX of NXX. we assume it is N50 so the default is 50.

        Returns:
            contig_len (int): the NXX (probably N50) of the assembly
            total (int): The total length of contigs in the assembly
    '''

    frac = xx / 100.0
    lens = [contig['LN'] for contig in header['SQ']]
    lens.sort()
    total = sum(lens)
    nxx_len = total * frac

    cumsum = 0
    contig_len = 0
    for length in reversed(lens):
        contig_len = int(length)
        cumsum += length
        if cumsum >= nxx_len:
            break

    return contig_len, total

class HiCQC(object):
    '''Class for extracting QC metrics from bam files and using them
    to create plots, print results, save tables, and create pdf reports.
    '''

    def __init__(self, outfile_prefix='Read_mate_dist', sample_type='genome', thresholds_file=None,
                 rp_stats=None, mq_stats=None, edist_stats=None, lib_enzyme=None):
        '''Initialize metrics for later extraction and conversion.
        '''
        logging.basicConfig(format="[%(name)s - %(asctime)s] %(message)s", level=logging.INFO)
        self.logger = logging.getLogger("hic_qc")

        self.sample_type = sample_type.lower()
        self.qc_purpose = 'Unknown'
        self.lib_enzyme = lib_enzyme if lib_enzyme is not None else ['undefined']

        if self.sample_type == 'metagenome':
            self.qc_purpose = 'Metagenome Deconvolution'
        elif self.sample_type == 'genome':
            self.qc_purpose = 'Genome Scaffolding'

        if thresholds_file is None:
            self.min_same_strand_hq_percentage              =   DEFAULT_MIN_SAME_STRAND_HQ_PERCENTAGE
            self.min_informative_read_pairs_percentage      =   DEFAULT_MIN_INFORMATIVE_READ_PAIRS_PERCENTAGE
            self.max_noninformative_read_pair_percentage    =   DEFAULT_MAX_NONINFORMATIVE_READ_PAIR_PERCENTAGE
            self.min_long_contact_percentage                =   DEFAULT_MIN_LONG_CONTACT_PERCENTAGE
            self.min_intercontig_contact_percentage         =   DEFAULT_MIN_INTERCONTIG_CONTACT_PERCENTAGE
            self.min_usable_reads_per_contig                =   DEFAULT_MIN_USABLE_READS_PER_CONTIG
            self.max_dupe_percentage                        =   DEFAULT_MAX_DUPE_PERCENTAGE
            self.max_zero_dist_percentage                   =   DEFAULT_MAX_ZERO_DIST_PERCENTAGE
            self.max_zero_mapq0_percentage                  =   DEFAULT_MAX_ZERO_MAPQ0_PERCENTAGE
            self.max_unmapped_percentage                    =   DEFAULT_MAX_UNMAPPED_PERCENTAGE
        else:
            import json
            with open(thresholds_file) as f:
                thresholds = json.load(f)
            self.min_same_strand_hq_percentage              =   float(thresholds[sample_type]['MIN_SAME_STRAND_HQ_PERCENTAGE'])
            self.min_informative_read_pairs_percentage      =   float(thresholds[sample_type]['MIN_INFORMATIVE_READ_PAIRS_PERCENTAGE'])
            self.max_noninformative_read_pair_percentage    =   float(thresholds[sample_type]['MAX_NONINFORMATIVE_READ_PAIR_PERCENTAGE'])
            self.min_long_contact_percentage                =   float(thresholds[sample_type]['MIN_LONG_CONTACT_PERCENTAGE'])
            self.min_intercontig_contact_percentage         =   float(thresholds[sample_type]['MIN_INTERCONTIG_CONTACT_PERCENTAGE'])
            self.min_usable_reads_per_contig                =   float(thresholds[sample_type]['MIN_USABLE_READS_PER_CONTIG'])
            self.max_dupe_percentage                        =   float(thresholds[sample_type]['MAX_DUPE_PERCENTAGE'])
            self.max_zero_dist_percentage                   =   float(thresholds[sample_type]['MAX_ZERO_DIST_PERCENTAGE'])
            self.max_zero_mapq0_percentage                  =   float(thresholds[sample_type]['MAX_ZERO_MAPQ0_PERCENTAGE'])
            self.max_unmapped_percentage                    =   float(thresholds[sample_type]['MAX_UNMAPPED_PERCENTAGE'])

        self.per_read_metrics = set(['duplicate_reads', 'mapq0_reads', 'split_reads', 'total_reads', 'unmapped_reads',])
        self.per_pair_metrics = set(['different_ref_stub_pairs',
                                     'informative_pairs',
                                     'intercontig_pairs',
                                     'intercontig_pairs_hq',
                                     'pairs_greater_10k',
                                     'pairs_greater_10k_on_contigs_greater_10k',
                                     'pairs_intracontig_hq',
                                     'pairs_intracontig_hq_gt10kbp',
                                     'pairs_on_contigs_greater_10k',
                                     'pairs_on_same_strand',
                                     'pairs_on_same_strand_hq',
                                     'proximo_usable_rp',
                                     'proximo_usable_rp_hq',
                                     'total_pairs_on_same_contig',
                                     'total_read_pairs',
                                     'total_read_pairs_hq',
                                     'zero_dist_pairs',
<<<<<<< HEAD
                                     'reads_spanning_up_to_1k',
                                     'reads_spanning_1k_to_10k',
                                     'reads_spanning_10k_to_100k',
                                     'reads_spanning_100k_to_1000k',
                                     'reads_spanning_greater_than_1000k',
=======
>>>>>>> 1e132fb2
                                     ])
        # Dictionary of key --> numerator, denominator pairs for stringify_stats
        self.to_percents =    {
                               # Top Table
                               'perc_pairs_on_same_strand_hq': ('pairs_on_same_strand_hq', 'pairs_intracontig_hq'),
                               'perc_informative_read_pairs': ('informative_pairs', 'total_read_pairs'),
                               # Other Good Metrics
                               'perc_pairs_intra_hq_gt10kbp': ('pairs_intracontig_hq_gt10kbp', 'pairs_intracontig_hq'),
                               'perc_intercontig_pairs_hq_gt10kbp': ('pairs_intercontig_hq_gt10kbp', 'total_read_pairs_hq'),
                               # Usable reads number is in self.to_round
                               # Noninformative Read Breakdown
                               'perc_noninformative_read_pairs': ('noninformative_read_pairs', 'total_read_pairs'),
                               'perc_duplicate_reads': ('duplicate_reads', 'total_reads'),
                               'perc_zero_dist_pairs': ('zero_dist_pairs', 'total_read_pairs'),
                               'perc_unmapped_reads': ('unmapped_reads', 'total_reads'),
                               'perc_mapq0_reads': ('mapq0_reads', 'total_reads'),
                               # Extended Metrics
                               'perc_pairs_greater_10k': ('pairs_greater_10k', 'total_read_pairs'),
                               'perc_pairs_greater_10k_on_contigs_greater_10k': ('pairs_greater_10k_on_contigs_greater_10k', 'pairs_on_contigs_greater_10k'),
                               'perc_pairs_on_same_strand': ('pairs_on_same_strand', 'total_pairs_on_same_contig'),
                               'perc_intercontig_pairs': ('intercontig_pairs', 'total_read_pairs'),
                               'perc_intercontig_pairs_hq': ('intercontig_pairs_hq', 'total_read_pairs_hq'),
                               'perc_split_reads': ('split_reads', 'total_reads'),
                               'perc_hq_rp': ('total_read_pairs_hq', 'total_read_pairs'),
                               'perc_different_ref_stub_pairs': ('different_ref_stub_pairs', 'total_read_pairs')
                               }
        self.to_round = set([
                             'proximo_usable_rp_per_ctg_gt_5k',
                             'proximo_usable_rp_hq_per_ctg_gt_5k'
                             ])

        self.convert_to_pairs = set(['unmapped_reads', 'split_reads', 'duplicate_reads', 'mapq0_reads'])

        self.paths = {'script_dir': os.path.dirname(__file__), 'outfile_prefix': outfile_prefix}
        self.paths['pg_logo'] = os.path.join(self.paths['script_dir'], 'collateral', 'PGBlueLogoHorSmall.png')

        self.N50 = None
        self.stats = Counter()
        self.dists = Counter()
        self.total_array = []
        self.non_dup_array = []

        if rp_stats is not None and mq_stats is not None and edist_stats is not None:
            rps = []
            mqs = []
            edists = []
            self.mapping_dict = {}
            rp_stats = sorted(map(lambda x: int(1000 * x), rp_stats))
            mq_stats = sorted(map(int, mq_stats))
            edist_stats = list(reversed(sorted(map(int, edist_stats))))

            for rp in rp_stats:
                self.mapping_dict[rp] = {}
                for mq in mq_stats:
                    self.mapping_dict[rp][mq] = {}
                    for ed in edist_stats:
                        self.mapping_dict[rp][mq][ed] = 0
            self.rp_stats = rp_stats
            self.mq_stats = mq_stats
            self.edist_stats = edist_stats

        else:
            self.mapping_dict = None
            self.rp_array = None

    def parse_bam(self, bamfile, max_read_pairs=-1):
        '''Extract QC metrics from a specified bam file. It requires a read name sorted bam file.
        By default, it will parse all reads in the bam file, but a limit can be specified by max_read_pairs.
        This method performs read pairing.
        '''

        if max_read_pairs != -1:
            self.logger.info('parsing the first {} read pairs in bam file {} '\
                             'to QC Hi-C library quality'.format(max_read_pairs, bamfile))
        else:
            self.logger.info('parsing all read pairs in bam file {} '\
                             'to QC Hi-C library quality'.format(max_read_pairs, bamfile))

        self.paths['bamfile'] = bamfile
        self.paths['bamname'] = os.path.basename(bamfile)

        a = None
        b = None
        i = 0

        with pysam.AlignmentFile(self.paths['bamfile']) as bam_fh:
            self.extract_header_info(bam_fh.header)

            for read in bam_fh:
                if read.is_secondary or read.is_supplementary:
                    continue
                if a is None:
                    a = read
                    continue
                if max_read_pairs != -1 and i / 2 > max_read_pairs:
                    break

                if read.query_name == a.query_name:
                    b = read
                    self.process_pair(a, b)
                    a = None
                    b = None
                else:
                    a = read

                if i % 1000 == 0:
                    self.update_dup_stats()
                i += 1

        self.finalize_stats()

    def extract_header_info(self, header, xx=50):
        '''Extract reference names, calculate N50, get total assembly length, and get set of contigs > 10kbp from a pysam header.
        Also checks if input bamfile is labeled as coordinate sorted and throws a ValueError if True.

            Args:
                header (pysam.AlignmentFile.header): the header from which to extract reference sequence lengths
                xx (float): the XX of NXX. we assume it is N50 so the default is 50

            Uses:
                self.mapping_dict (dict(int-->dict(int-->dict(int-->int)))): Nested dict with min_size, mapq, and edist keys
                                                                             and read pair counts as the inner values.

            Sets:
                self.refs dict(int-->str): ref_id --> ref_name mappings for the assembly
                self.contig_len (int): the NXX (probably N50) of the assembly based on the header
                self.total (int): the total length of the assembly
                self.contigs_greater_10k (set(str)): The set of names of contigs with length > 10Kbp
                self.contigs_greater_5k (set(str)): The set of names of contigs with length > 5Kbp
                self.contigs_greater (dict(int-->set(str))): Dictionary with minimum lengths as keys and sets of contigs as values
                self.command_line(str): Full command-line argument used for alignment
                self.bwa_command(str): Subset of self.command_line containing only the BWA options used
                self.samblaster(str): Command used by samblaster

            Raises:
                ValueError if header labels bamfile as coordinate sorted
        '''

        if 'HD' in header and 'SO' in header['HD'] and header['HD']['SO'].lower().strip() == 'coordinate':
            raise ValueError('Error: hic_qc.py requires read name sorted input, but bamfile {} is coordinate sorted'.format(self.paths['bamfile']))

        self.refs = header.references
        self.stats['num_refs'] = len(self.refs)

        self.N50, self.total_length = calc_nxx(header)
        self.contigs_greater_10k = set([contig['SN'] for contig in header['SQ'] if contig['LN'] > 10000])
        self.contigs_greater_5k = set([contig['SN'] for contig in header['SQ'] if contig['LN'] > 5000])

        self.contigs_greater = {}

        if self.mapping_dict is not None:
            for min_size in self.mapping_dict.keys():
                self.contigs_greater[min_size] = set([contig['SN'] for contig in header['SQ'] if contig['LN'] > min_size])

        # TODO: add more robust logic to different BAM headers, and/or comment the assumptions made in this code
        if 'PG' in header and 'bwa' in header['PG'][0]['CL']:
            self.bwa_command_line = header['PG'][0]['CL']
            self.bwa_command = re.search(r'(bwa )[^//]*', self.bwa_command_line).group()
        else:
            self.bwa_command = 'BWA command not found'

        if 'PG' in header and 'samblaster ' in header['PG'][1]['CL']:
            self.samblaster = header['PG'][1]['CL']
        else:
             self.samblaster = 'samblaster command not found'

        if 'PG' in header:
            self.ref_assembly_path = re.search(r'(?<= /).*(?!\.fastq)(\.fasta|\.fna|\.fa)', header['PG'][0][
                'CL']).group(0)
            self.ref_assembly = self.ref_assembly_path.split('/')[-1].strip()
        else:
            self.ref_assembly = "reference assembly not found"

    def process_pair(self, a, b):
        '''Extract stats from a pair of reads.
        Updates per read and per mapped pair stats separately.

        Args:
            a (pysam.AlignedSegment) One read in pair
            b (pysam.AlignedSegment) Other read in pair
        '''

        self.stats['total_read_pairs'] += 1

        self.update_read_stats(a)
        self.update_read_stats(b)

        if self.is_noninformative_read_pair(a, b):
            self.stats['noninformative_read_pairs'] += 1
        elif self.is_informative_pair(a, b):
            self.stats['informative_pairs'] += 1

        if not a.is_unmapped and not b.is_unmapped:
            self.update_mapped_pair_stats(a, b)

    def update_read_stats(self, read):
        '''Update per read stats based on given read.

        Args:
            read (pysam.AlignedSegment): read to extract stats from
        '''

        self.stats['total_reads'] += 1
        if read.is_unmapped:
            self.stats['unmapped_reads'] += 1
        elif read.mapping_quality == 0:
            self.stats['mapq0_reads'] += 1
        if read.has_tag('SA'):
            self.stats['split_reads'] += 1
        if read.is_duplicate:
            self.stats['duplicate_reads'] += 1

    def update_mapped_pair_stats(self, a, b):
        '''Update mapped pair stats given a pair of reads.

        Args:
            a (pysam.AlignedSegment): One read
            b (pysam.AlignedSegment): Other read
        '''

        is_high_qual_pair = self.is_high_qual_pair(a, b)

        if is_high_qual_pair:
            self.stats['total_read_pairs_hq'] += 1

        if a.reference_name != b.reference_name:
            self.stats['intercontig_pairs'] += 1

            if is_high_qual_pair:
                self.stats['intercontig_pairs_hq'] += 1
                if a.reference_name in self.contigs_greater_10k and b.reference_name in self.contigs_greater_10k:
                    self.stats['pairs_intercontig_hq_gt10kbp'] += 1

            refa_stub = a.reference_name.split('.')[0]
            refb_stub = b.reference_name.split('.')[0]

            if refa_stub != refb_stub:
                self.stats['different_ref_stub_pairs'] += 1

            if a.reference_name in self.contigs_greater_5k and b.reference_name in self.contigs_greater_5k:
                if min(a.mapping_quality, b.mapping_quality) > 0 and not any([a.is_duplicate, b.is_duplicate]):
                    self.stats['proximo_usable_rp'] += 1
                if is_high_qual_pair:
                    self.stats['proximo_usable_rp_hq'] += 1

        else:
            self.stats['total_pairs_on_same_contig'] += 1
            if (a.is_reverse and b.is_reverse) or (not a.is_reverse and not b.is_reverse):
                self.stats['pairs_on_same_strand'] += 1
            dist = abs(a.reference_start - b.reference_start)
            self.dists[dist] += 1

            if is_high_qual_pair:
                self.stats['pairs_intracontig_hq'] += 1
                if dist > 10000:
                    self.stats['pairs_intracontig_hq_gt10kbp'] += 1
                if (a.is_reverse and b.is_reverse) or (not a.is_reverse and not b.is_reverse):
                    self.stats['pairs_on_same_strand_hq'] += 1

            if dist > 10000:
                self.stats['pairs_greater_10k'] += 1
            if dist == 0:
                self.stats['zero_dist_pairs'] += 1

            ## Additional stats for dynamo table.
            if dist < 0:
                raise ValueError('Error: Distance between reads is less than zero.')
            elif dist < 1e3:
                self.stats['reads_spanning_up_to_1k'] += 1
            elif dist < 1e4:
                self.stats['reads_spanning_1k_to_10k'] += 1
            elif dist < 1e5:
                self.stats['reads_spanning_10k_to_100k'] += 1
            elif dist < 1e6:
                self.stats['reads_spanning_100k_to_1000k'] += 1
            else:
                self.stats['reads_spanning_greater_than_1000k'] += 1

            if a.reference_name in self.contigs_greater_10k:
                self.stats['pairs_on_contigs_greater_10k'] += 1
                if is_high_qual_pair:
                    self.stats['pairs_on_contigs_greater_10k_hq'] += 1
                    if dist > 10000:
                        self.stats['pairs_greater_10k_on_contigs_greater_10k_hq'] += 1
                if dist > 10000:
                    self.stats['pairs_greater_10k_on_contigs_greater_10k'] += 1

            if self.mapping_dict is not None and \
               not (a.is_duplicate or b.is_duplicate):
                self.update_rp_array(a, b)

    def update_rp_array(self, a, b):
        '''Update nested dict of mapping stats based on current read pair a, b.

        Uses:
            self.rp_stats (list(int)): List of minimum insert sizes sorted from low to high
            self.mq_stats (list(int)): List of minimum mapq values sorted from low to high
            self.edist_stats (list(int)): List of maximum edit distances sorted from high to low

        Modifies:
            self.mapping_dict (dict(int-->dict(int-->dict(int-->int)))): Nested dict with min_size, mapq, and edist keys
                                                                         and read pair counts as the inner values.
        '''
        mq = min(a.mapping_quality, b.mapping_quality)
        isize = abs(a.reference_start - b.reference_start)
        edist = max(a.get_tag('NM'), b.get_tag('NM'))

        for min_size in self.rp_stats:
            if isize >= min_size:
                for mapq in self.mq_stats:
                    if mq >= mapq:
                        for ed in self.edist_stats:
                            if edist <= ed:
                                self.mapping_dict[min_size][mapq][ed] += 1

    def is_noninformative_read_pair(self, a, b):
        is_noninformative = False
        if a.is_unmapped or b.is_unmapped:
            is_noninformative = True
        elif a.is_duplicate or b.is_duplicate:
            is_noninformative = True
        elif a.mapping_quality == 0 or b.mapping_quality == 0:
            is_noninformative = True
        elif a.reference_name == b.reference_name:
            if abs(a.reference_start - b.reference_start) == 0:
                is_noninformative = True
        return is_noninformative

    def is_informative_pair(self, a, b):
        is_informative = True
        if a.is_unmapped or b.is_unmapped:
            is_informative = False
        elif a.is_duplicate or b.is_duplicate:
            is_informative = False
        elif a.mapping_quality == 0 or b.mapping_quality == 0:
            is_informative = False
        elif a.reference_name == b.reference_name and \
             abs(a.reference_start - b.reference_start) < 10000:
            is_informative = False
        return is_informative

    def is_high_qual_pair(self, a, b):
        return min(a.mapping_quality, b.mapping_quality) >= 20 and \
               max(a.get_tag('NM'), b.get_tag('NM') <= 5) and \
               not a.is_duplicate and not b.is_duplicate

    def update_dup_stats(self):
        '''Update lists of duplication statistics.
        '''

        self.total_array.append(self.stats['total_reads'])
        self.non_dup_array.append(self.stats['total_reads'] - self.stats['duplicate_reads'])

    def finalize_stats(self):
        '''Finalize stats from a bam file after reads are processed.
        '''
        self.total_array = np.array(self.total_array)
        self.non_dup_array = np.array(self.non_dup_array)
        if self.stats['pairs_on_contigs_greater_10k'] > 0:
            self.stats['proportion_pairs_greater_10k_on_contigs_greater_10k'] = self.stats['pairs_greater_10k_on_contigs_greater_10k'] / \
                                                                            self.stats['pairs_on_contigs_greater_10k']
        else:
            self.stats['proportion_pairs_greater_10k_on_contigs_greater_10k'] = 0

        if len(self.contigs_greater_5k) > 0:
            self.stats['proximo_usable_rp_per_ctg_gt_5k'] = self.stats['proximo_usable_rp'] / len(self.contigs_greater_5k)
            self.stats['proximo_usable_rp_hq_per_ctg_gt_5k'] = self.stats['proximo_usable_rp_hq'] / len(self.contigs_greater_5k)
        else:
            self.stats['proximo_usable_rp_per_ctg_gt_5k'] = 0
            self.stats['proximo_usable_rp_hq_per_ctg_gt_5k'] = 0

        if self.mapping_dict is not None:
            self.write_mapping_stats()

        # We are stricter on wanting a low number of dupes when it looks like we are only looking at a QC amount of sequencing (<10M read pairs)
        self.allowed_dupe_percentage = 1.0 if self.stats['total_read_pairs'] > 1e7 else 0.5

    def write_mapping_stats(self):
        with open('{}.mapping_stats.tsv'.format(self.paths['outfile_prefix']), 'w') as outfile:
            print('edist', 'mapq', 'min_size', 'count', sep='\t', file=outfile)
            for min_size in self.rp_stats:
                for mapq in self.mq_stats:
                    for ed in self.edist_stats:
                        count = self.mapping_dict[min_size][mapq][ed]
                        print(ed, mapq, min_size, count, sep='\t', file=outfile)

        if self.mapping_dict is not None:
            self.write_mapping_stats()

    def write_mapping_stats(self):
        with open('{}.mapping_stats.tsv'.format(self.paths['outfile_prefix']), 'w') as outfile:
            print('edist', 'mapq', 'min_size', 'count', sep='\t', file=outfile)
            for min_size in self.rp_stats:
                for mapq in self.mq_stats:
                    for ed in self.edist_stats:
                        count = self.mapping_dict[min_size][mapq][ed]
                        print(ed, mapq, min_size, count, sep='\t', file=outfile)

    def plot_dup_saturation(self, target_x=100000000, min_sample=100000, target_y=None):
        '''Fit and plot a saturation curve from cumulative total and non-dup read counts.

            Args:
                target_x (int): Total reads to extrapolate to.
                target_y (int): Non-dup reads to extrapolate to. If specified with target_x, plots a point.

            Uses:
                self.paths['outfile_prefix'] (str): Path prefix for output files.
                self.total_array (np.array(int)): Numpy array of total reads, recorded every 1000 reads.
                self.non_dup_array (np.array(int)): Numpy array of non-duplicate read counts, recorded every 1000 reads.

            Sets:
                self.stats['observed_dup_rate'] (float): Observed rate of read duplication
                self.stats['extrapolated_dup_rate'] (float): Rate of duplication extrapolated to target_read_total
                self.stats['target_read_total'] (int): Read count to extrapolate to.
                self.stats['dup_sat_V'] (float): Optimization parameter for saturation curve.
                self.stats['dup_sat_K'] (float): Optimization parameter for saturation curve.
                self.paths['dup_sat_curve'] (str): Path to dup_sat_curve plot.
        '''

        self.stats['observed_dup_rate'] = -1
        self.stats['extrapolated_dup_rate'] = -1
        self.stats['target_read_total'] = target_x
        self.stats['dup_sat_V'] = -1
        self.stats['dup_sat_K'] = -1

        outfile = self.paths['outfile_prefix'] + '.dup_saturation.png'
        self.paths['dup_sat_curve'] = outfile

        if self.total_array.size == 0 or self.total_array[-1] < min_sample:
            UserWarning('too few reads to estimate duplication rate (<{0})!!'.format(min_sample))
            fig, ax = plt.subplots(1)
            plt.title('Insufficient reads to estimate duplication rate!!!')
            plt.savefig(outfile)
            plt.close()
            return 0

        try:
            params, params_cov = optimize.curve_fit(saturation,
                                                    self.total_array,
                                                    self.non_dup_array,
                                                    p0=[self.total_array[-1],
                                                        self.non_dup_array[-1]/2],
                                                    maxfev=6000
                                                    )
        except RuntimeError as e:
            UserWarning('Convergence failed for duplicate curve fitting')
            fig, ax = plt.subplots(1)
            plt.title('Convergence failed for duplicate curve fitting!!!')
            plt.savefig(outfile)
            plt.close()
            return 0

        self.stats['dup_sat_V'] = params[0]
        self.stats['dup_sat_K'] = params[1]

        if target_x is not None:
            # print(args.target_x.dtype)
            coord_max = target_x
            t = np.linspace(0, target_x, 1000)
        elif target_y is not None:
            coord_max = target_y
            x_temp = self.total_array[-1]
            y_temp = saturation(x_temp, *params)
            while y_temp < args.target_y:
                x_temp += 1000000
                y_temp = saturation(x_temp, *params)
            t = np.linspace(0, x_temp, 1000)
        else:
            coord_max = self.total_array[-1]
            t = np.linspace(0, self.total_array[-1], 1000)

        fig, ax = plt.subplots(1)
        plt.plot(self.total_array, self.non_dup_array, 'k')
        plt.plot(t, saturation(t, *params), 'r-')

        self.stats['observed_dup_rate'] = 1-float(self.non_dup_array[-1])/self.total_array[-1]
        non_dup_rate = None

        if target_x is not None:
            self.logger.info('At {} reads, estimated {:.0f} non-dup reads'.format(target_x, saturation(target_x, *params)))
            self.logger.info('True non-dup reads: {}'.format(target_y))
            non_dup_rate = saturation(target_x, *params) / float(target_x)
            if target_y is not None:
                plt.plot(target_x, target_y, 'bo')
        self.stats['extrapolated_dup_rate'] = 1-non_dup_rate if non_dup_rate is not None else None

        patch = matplotlib.patches.Rectangle((0, 0), self.total_array[-1], self.non_dup_array[-1], fill=False, color='k')
        ax.add_patch(patch)
        plt.ylim(0, coord_max)
        plt.xlim(0, coord_max)

        if non_dup_rate is not None:
            plt.title('{}\nproportion duplicated (sampled): {:.2f}\nproportion duplicated (extrapolated): {:.2f}'.format(
                self.paths['bamname'], self.stats['observed_dup_rate'], 1-non_dup_rate))
        else:
            plt.title('{}\nproportion duplicated (sampled): {:.2f}'.format(
                self.paths['bamname'], self.stats['observed_dup_rate']))
        plt.xlabel('Total reads')
        plt.ylabel('Non-duplicate reads')
        plt.tight_layout()
        plt.savefig(outfile)
        plt.close()

        self.logger.info('Best V = {}, best K = {}'.format(self.stats['dup_sat_V'], self.stats['dup_sat_K']))

        return 0

    def plot_histograms(self):
        '''Make the read distance long, short, and log_log histograms using matplotlib and write them to disk.

        Args:
            self.dists (dict(int, int) of mate distances and counts): Distances to plot in histogram.
            self.num_pairs (int): number of read pairs analyzed

        Uses:
            self.paths['outfile_prefix'] (str):  Path prefix for output files.
        '''

        num_dists = sum(self.dists.values())
        num_pairs = self.stats['total_read_pairs']
        title_string = '\nMate distance distribution for first {} read pairs for sample\n{}'.format(num_pairs,
                                                                                                    self.paths['bamname'])
        key_len = len(self.dists)

        long_hist_path = self.paths['outfile_prefix'] + '_long.png'
        fig1, ax = plt.subplots(1)
        if key_len > 0:
            plt.hist(list(self.dists.keys()), weights=list(self.dists.values()), bins=50, edgecolor='black', color='red')

            ax.set_ylim(0.5, max(num_dists * 2, 1))
            plt.yscale('log', nonposy='clip')
            plt.title(title_string)
            plt.xlabel('Distance between read pair mates in Hi-C mapping (same contig)')
            plt.ylabel('Number of reads')
        else:
            plt.title('Warning: No read pair distribution to plot')
        fig1.savefig(long_hist_path)
        plt.close(fig1)
        self.paths['long_hist'] = long_hist_path

        fig2, ax = plt.subplots(1)
        short_hist_path = self.paths['outfile_prefix'] + '_short.png'

        if key_len > 0:
            plt.hist(list(self.dists.keys()), weights=list(self.dists.values()), bins=range(0, 20000, 500), edgecolor='black', color='red')
            ax.set_xlim(0, 20000)
            ax.set_ylim(0.5, num_pairs * 2)
            plt.yscale('log', nonposy='clip')
            plt.title(title_string)
            plt.xlabel('Distance between read pair mates in Hi-C mapping (same contig)')
            plt.ylabel('Number of reads')
        else:
            plt.title('Warning: No read pair distribution to plot')
        fig2.savefig(short_hist_path)
        plt.close(fig2)
        self.paths['short_hist'] = short_hist_path

        fig3, ax = plt.subplots(1)
        log_log_hist_path = self.paths['outfile_prefix'] + '_log_log.png'

        offset_dists = {}
        for key, value in self.dists.items():
            offset_dists[key+1] = value

        if key_len > 0:
            min_dist = min(self.dists.keys())
            max_dist = max(self.dists.keys())

            plt.hist(list(offset_dists.keys()),
                     weights=list(offset_dists.values()),
                     bins=np.logspace(np.log10(min_dist+1),
                                      np.log10(max_dist),
                                      50),
                     log=True, edgecolor='black', color='red')
            ax.set_ylim(0.5, max(num_pairs * 2, 1))
            plt.yscale('log', nonposy='clip')
            plt.xscale('log')
            plt.xlim(left=1)
            plt.title(title_string)
            plt.xlabel('Distance between read pair mates in Hi-C mapping (same contig, log scale)')
            plt.ylabel('Number of reads (log scale)')
            plt.tight_layout()
        else:
            plt.title('Warning: No read pair distribution to plot')

        fig3.savefig(log_log_hist_path)
        plt.close(fig3)

        self.paths['log_log_hist'] = log_log_hist_path

        fig4, ax = plt.subplots(1)
        log_log_norm_hist_path = self.paths['outfile_prefix'] + '_log_log_norm.png'

        offset_dists = {}
        for key, value in self.dists.items():
            offset_dists[key+1] = value

        if key_len > 0:
            min_dist = min(self.dists.keys())
            max_dist = max(self.dists.keys())

            plt.hist(list(offset_dists.keys()),
                     weights=list(offset_dists.values()),
                     bins=np.logspace(np.log10(min_dist+1),
                                      np.log10(max_dist),
                                      50),
                     log=True, edgecolor='black', color='red', density=True)
            ax.set_ylim(0.0001, 1.0)
            plt.yscale('log', nonposy='clip')
            plt.xscale('log')
            plt.xlim(left=1)
            plt.title(title_string)
            plt.xlabel('Distance between read pair mates in Hi-C mapping (same contig, log scale)')
            plt.ylabel('Density of reads (density, log scale)')
            plt.tight_layout()
        else:
            plt.title('Warning: No read pair distribution to plot')

        fig4.savefig(log_log_norm_hist_path)
        plt.close(fig4)

        self.paths['log_log_norm_hist'] = log_log_norm_hist_path

    def html_from_judgement(self):
        '''Set a formatted HTML string based on two judgment bool values
            Uses:
                self.judge_good (bool): does the hi-c library show characteristics of 'goodness', e.g. many long-distance contacts etc.
                self.judge_bad (bool): does the hi-c library show 'bad' characteristics, e.g. zero-distance reads or too many duplicates.
            Sets:
                self.judge_html (str): an HTML string to be substituted into the report to subjectively grade the assembly. 4 possibilities.
            Raises:
                ValueError: if impossible logical situations occur given two bools.

        '''
        if self.judge_good and not self.judge_bad:
            self.judge_html = '<span class="pass">SUFFICIENT</span>'
        elif not self.judge_good and self.judge_bad:
            self.judge_html = '<span class="fail">INSUFFICIENT</span>'
        elif self.judge_good and self.judge_bad:
            self.judge_html = '<span class="mixed-results">MIXED RESULTS</span>'
        elif not self.judge_good and not self.judge_bad:
            self.judge_html = '<span class="low-signal">LOW SIGNAL</span>'
        else:
            raise ValueError('logical impossibility!')

        # driving metrics
        if self.good_same_strand:
            self.same_strand_hq_html = '<span class="pass">{0}</span>'
        else:
            self.same_strand_hq_html = '<span class="fail">{0}</span>'

        if self.good_informative_read_pairs:
            self.informative_read_pairs_html = '<span class="pass">{0}</span>'
        else:
            self.informative_read_pairs_html = '<span class="fail">{0}</span>'

        # other good metrics
        if self.good_long_contacts:
            self.long_contacts_html = '<span class="pass">{0}</span>'
        else:
            self.long_contacts_html = '<span class="fail">{0}</span>'

        if self.good_intercontig_contacts:
            self.intercontig_hq_contacts_html = '<span class="pass">{0}</span>'
        else:
            self.intercontig_hq_contacts_html = '<span class="fail">{0}</span>'

        if self.good_usable_reads:
            self.usable_hq_gt_5k_html = '<span class="pass">{0}</span>'
        else:
            self.usable_hq_gt_5k_html = '<span class="fail">{0}</span>'

        # noninformative reads breakdown
        if not self.bad_noninformative_read_pairs:
            self.noninformative_read_pairs_html = '<span class="pass">{0}</span>'
        else:
            self.noninformative_read_pairs_html = '<span class="fail">{0}</span>'

        if not self.high_dupe:
            self.high_dupe_html = '<span class="pass">{0}</span>'
        else:
            self.high_dupe_html = '<span class="fail">{0}</span>'

        if not self.many_zero_dist_pairs:
            self.many_zero_dist_pairs_html = '<span class="pass">{0}</span>'
        else:
            self.many_zero_dist_pairs_html = '<span class="fail">{0}</span>'

        if not self.many_unmapped_reads:
            self.many_unmapped_reads_html = '<span class="pass">{0}</span>'
        else:
            self.many_unmapped_reads_html = '<span class="fail">{0}</span>'

        if not self.many_mapq_zero_reads:
            self.many_zero_mapq_reads_html = '<span class="pass">{0}</span>'
        else:
            self.many_zero_mapq_reads_html = '<span class="fail">{0}</span>'

    def pass_judgement(self):
        '''Pass judgement on the library according to certain mostly subjective ideas about what is good

        Uses:
            self.stats ({str: float/str}): mapping of lib characteristics to their values

        Sets:
            self.judge_good (bool): does the hi-c library show characteristics of 'goodness', e.g. many same strand contacts.
            self.judge_bad (bool): does the hi-c library show 'bad' characteristics, e.g. zero-mapq reads or too many duplicates.
            self.judge_html (str): an HTML string to put into pass/fail box
        '''
        # these metrics drive the subjective quality judgement
        self.good_same_strand              = float(self.stats['pairs_on_same_strand_hq']) / \
                                             max(self.stats['pairs_intracontig_hq'], 1) > \
                                             self.min_same_strand_hq_percentage
        self.good_informative_read_pairs   = float(self.stats['informative_pairs']) / \
                                             max(self.stats['total_read_pairs'], 1) > \
                                             self.min_informative_read_pairs_percentage

        # other good metrics
        self.good_long_contacts        = float(self.stats['pairs_greater_10k_on_contigs_greater_10k_hq']) / \
                                         max(self.stats['pairs_on_contigs_greater_10k_hq'], 1) > \
                                         self.min_long_contact_percentage
        self.good_intercontig_contacts = float(self.stats['pairs_intercontig_hq_gt10kbp']) / \
                                         max(self.stats['total_read_pairs_hq'], 1) > \
                                         self.min_intercontig_contact_percentage
        self.good_usable_reads         = float(self.stats['proximo_usable_rp_hq_per_ctg_gt_5k']) > \
                                         self.min_usable_reads_per_contig

        # noninformative read breakdown
        # We are stricter on wanting a low number of dupes when it looks like we are only looking at a QC amount of sequencing (<10M read pairs)
        self.bad_noninformative_read_pairs = float(self.stats['noninformative_read_pairs']) / \
                                             max(self.stats['total_read_pairs'], 1) > \
                                             self.max_noninformative_read_pair_percentage
        self.high_dupe = float(self.stats['duplicate_reads']) / \
                         max(self.stats['total_reads'], 1) > \
                         self.max_dupe_percentage * \
                         self.allowed_dupe_percentage
        self.many_zero_dist_pairs = float(self.stats['zero_dist_pairs']) / \
                                    max(self.stats['total_read_pairs'], 1) > \
                                    self.max_zero_dist_percentage
        self.many_unmapped_reads  = float(self.stats['unmapped_reads']) / \
                                    max(self.stats['total_reads'], 1) > \
                                    self.max_unmapped_percentage
        self.many_mapq_zero_reads = float(self.stats['mapq0_reads']) / \
                                    max(self.stats['total_reads'], 1) > \
                                    self.max_zero_mapq0_percentage

        self.judge_good = self.good_same_strand
        self.judge_bad  = not self.good_informative_read_pairs

        self.html_from_judgement()

    def stringify_stats(self):
        '''Convert stats to output dictionary with pretty strings and percents.

        Uses:
            self.to_percents ({str: (int, int)}): Mapping of keys to numerator, denominator pair for conversion to percents.
            self.to_round (set(str)): Set of keys from stats dict to round.
            self.convert_to_pairs (set(str)): Set of keys from stats dict that represent per read statistics.
            self.per_pair_metrics (set(str)): Set of keys from stats dict that represent per read pair statistics.
            self.paths ({str: str}): Mapping of names to paths.

        Sets:
            self.other_stats ({str: (float, str)}): Mapping of keys to value, format pair.
            self.out_stats ({str: str}): Mapping of stat keys to formatted strings.
        '''


        if self.stats['extrapolated_dup_rate'] > 0:
            extrap_dup_rate = self.stats['extrapolated_dup_rate'] * 100
        else:
            extrap_dup_rate = self.stats['extrapolated_dup_rate']

        # Dict of key --> (value, fmt) pairs for items that aren't counts
        self.other_stats = {
                            'N50': (self.N50, '{:,}'),
                            'contigs': (len(self.refs), '{:,}'),
                            'contigs_greater_10k': (len(self.contigs_greater_10k), '{:,}'),
                            'contigs_greater_5k': (len(self.contigs_greater_5k), '{:,}'),
                            'total_length': (self.total_length, '{:,}'),
                            'total_reads': (self.stats['total_reads'], '{:,}'),
                            'target_read_total': (self.stats['target_read_total'], '{:,}'),
                            'extrapolated_dup_rate': (extrap_dup_rate, '{:.2f}%'),
                            'judgment': (self.judge_html, '{}'),
                            'qc_purpose': (self.qc_purpose, '{}'),
                            'same_strand_threshold': (100.0 * self.min_same_strand_hq_percentage, '{}'),
                            'informative_read_pairs_threshold': (100.0 * self.min_informative_read_pairs_percentage, '{}'),
                            'noninformative_read_pairs_threshold': (100.0 * self.max_noninformative_read_pair_percentage, '{}'),
                            'long_contacts_threshold': (100.0 * self.min_long_contact_percentage, '{}'),
                            'intercontig_hq_contacts_threshold': (100.0 * self.min_intercontig_contact_percentage, '{}'),
                            'usable_hq_gt_5k_threshold': (self.min_usable_reads_per_contig, '{}'),
                            'high_dupe_threshold': (100.0 * self.max_dupe_percentage * self.allowed_dupe_percentage, '{}'),
                            'many_zero_dist_threshold': (100.0 * self.max_zero_dist_percentage, '{}'),
                            'many_zero_mapq_threshold': (100.0 * self.max_zero_mapq0_percentage, '{}'),
                            'many_unmapped_threshold': (100.0 * self.max_unmapped_percentage, '{}'),
                            'alignment_command_line': (self.bwa_command, '{}'),
                            'samblaster': (self.samblaster, '{}'),
                            'lib_enzyme': (', '.join(self.lib_enzyme), '{}'),
                            'ref_assembly': (self.ref_assembly, '{}'),
                            }
        self.out_stats = {}
        for key, (num, denom) in self.to_percents.items():
            try:
                self.out_stats[key] = '{:.2f}%'.format((self.stats[num] / self.stats[denom]) * 100)
            except ZeroDivisionError as e:
                self.out_stats[key] = 'NaN'

        for key in self.to_round:
            self.out_stats[key] = '{:.2f}'.format(self.stats[key])

        for item in self.convert_to_pairs:
            self.out_stats[item] = '{:,}'.format(self.stats[item] // 2)

        for item in self.per_pair_metrics:
            self.out_stats[item] = '{:,}'.format(self.stats[item])

        for item in self.paths:
            if item == "bamname":
                self.out_stats[item] = self.paths[item]
            else:
                self.out_stats[item] = os.path.abspath(self.paths[item])

        for key, value in self.contigs_greater.items():
            key_str = 'contigs_greater_{:.0f}k'.format(key / 1000)
            self.out_stats[key_str] = '{:,}'.format(len(value))

        for key, (value, fmt) in self.other_stats.items():
            self.out_stats[key] = fmt.format(value)

        # driving stats
        self.out_stats['same_strand_hq_html'] = self.same_strand_hq_html.format(self.out_stats['perc_pairs_on_same_strand_hq'])
        self.out_stats['informative_read_pairs_html'] = self.informative_read_pairs_html.format(self.out_stats['perc_informative_read_pairs'])
        self.out_stats['noninformative_read_pairs_html'] = self.noninformative_read_pairs_html.format(self.out_stats['perc_noninformative_read_pairs'])
        # other good metrics
        self.out_stats['long_contacts_html'] = self.long_contacts_html.format(self.out_stats['perc_pairs_intra_hq_gt10kbp'])
        self.out_stats['intercontig_hq_contacts_html'] = self.intercontig_hq_contacts_html.format(self.out_stats['perc_intercontig_pairs_hq_gt10kbp'])
        self.out_stats['usable_hq_gt_5k_html'] = self.usable_hq_gt_5k_html.format(self.out_stats['proximo_usable_rp_hq_per_ctg_gt_5k'])
        # noninformative breakdown
        self.out_stats['high_dupe_html'] = self.high_dupe_html.format(self.out_stats['perc_duplicate_reads'])
        self.out_stats['many_zero_dist_pairs_html'] = self.many_zero_dist_pairs_html.format(self.out_stats['perc_zero_dist_pairs'])
        self.out_stats['many_unmapped_reads_html'] = self.many_unmapped_reads_html.format(self.out_stats['perc_unmapped_reads'])
        self.out_stats['many_zero_mapq_reads_html'] = self.many_zero_mapq_reads_html.format(self.out_stats['perc_mapq0_reads'])

        self.out_stats['version'] = __version__

    def log_stats(self, count_diff_refname_stub=False):
        '''Log statistical summary.

        Uses:
            self.paths ({str: str}): Mapping of names to paths.
            self.out_stats ({str: str}): Mapping of stat keys to formatted strings.
            count_diff_refname_stub (bool): Whether we are counting the contig name stub differences.
        '''

        ('Histograms written to:', self.paths['long_hist'], self.paths['short_hist'], self.paths['log_log_hist'])
        self.logger.info('Duplicate saturation curve written to: {}'.format(self.paths['dup_sat_curve']))

        self.logger.info('Number of contigs (more is harder):')
        self.logger.info(self.out_stats['contigs'])

        self.logger.info('Number of contigs greater than 10KB (longer contigs are better):')
        self.logger.info(self.out_stats['contigs_greater_10k'])

        self.logger.info('N50 of input assembly (longer contigs are better):')
        self.logger.info(self.out_stats['N50'])

        self.logger.info('Length of input assembly (bigger is harder):')
        self.logger.info(self.out_stats['total_length'])

        self.logger.info('Counts of zero distances (many is a sign of bad prep):')
        self.logger.info('{} of total {} {}%'.format(
              self.out_stats['zero_dist_pairs'],
              self.out_stats['total_read_pairs'],
              self.out_stats['perc_zero_dist_pairs'])
              )

        self.logger.info('Count of same-contig read pairs with distance > 10KB (many is a sign of good prep):')
        self.logger.info('{} of total {} {}%'.format(
              self.out_stats['pairs_greater_10k'],
              self.out_stats['total_read_pairs'],
              self.out_stats['perc_pairs_greater_10k'])
              )

        self.logger.info('Proportion of reads mapping to contigs > 10 Kbp with inserts > 10 Kbp:')
        self.logger.info('{} of total {} {}%'.format(
              self.out_stats['pairs_greater_10k_on_contigs_greater_10k'],
              self.out_stats['pairs_on_contigs_greater_10k'],
              self.out_stats['perc_pairs_greater_10k_on_contigs_greater_10k'])
              )

        self.logger.info('Count of read pairs with mates mapping to different chromosomes/contigs ' \
                         '(sign of good prep IF same genome):')
        self.logger.info('{} of total {} {}%'.format(
              self.out_stats['intercontig_pairs'],
              self.out_stats['total_read_pairs'],
              self.out_stats['perc_intercontig_pairs'])
              )

        self.logger.info('Count of split reads (more is usually good, as indicates presence of Hi-C junction in read):')
        self.logger.info('{} of total {} {}%'.format(
              self.out_stats['split_reads'],
              self.stats['total_reads'],
              self.out_stats['perc_split_reads'])
              )

        self.logger.info('Count of MAPQ zero reads (bad, ambiguously mapped):')
        self.logger.info('{} of total {} {}%'.format(
              self.out_stats['mapq0_reads'],
              self.out_stats['total_reads'],
              self.out_stats['perc_mapq0_reads'])
              )

        self.logger.info('Count of duplicate reads (-1 if insufficient to estimate; duplicates are bad; ' \
                         'WILL ALWAYS BE ZERO UNLESS BAM FILE IS PREPROCESSED TO SET THE DUPLICATES FLAG):')
        self.logger.info('{} of total {} {}%'.format(
              self.out_stats['duplicate_reads'],
              self.out_stats['total_reads'],
              self.out_stats['perc_duplicate_reads'])
              )

        self.logger.info('Percent duplicated at {} reads: {} ' \
                         '(-1 if insufficient to estimate)'.format(self.out_stats['target_read_total'],
                                                                   self.out_stats['extrapolated_dup_rate']))

        if count_diff_refname_stub:
            self.logger.info('Count of read pairs with mates mapping to different reference groupings, ' \
                             'e.g. genomes (sign of bad prep potentially):')
            self.logger.info('{} of total {} {}%'.format(
                  self.out_stats['different_ref_stub_pairs'],
                  self.out_stats['total_read_pairs'],
                  self.out_stats['perc_different_ref_stub_pairs'])
                  )

    def write_stat_table(self):
        '''Writes the stats as a plain text file.

        Uses:
            self.out_stats ({str: str}): Mapping of stat keys to formatted strings.
            self.paths['outfile_prefix'] (str):  Path prefix for output files.
        '''

        tsv = self.paths['outfile_prefix'] + '.tsv'

        with open(tsv, "w") as outfile:
            for k, v in self.out_stats.items():
                if k == "refs" or k == "dists":
                    #skip long metadata fields we don't really need
                    continue
                print(k, v, sep="\t", file=outfile)

    def write_dists_file(self):
        '''Writes the dists as a plain text file.

        Uses:
            self.out_stats ({str: str}): Mapping of stat keys to formatted strings.
            self.paths['outfile_prefix'] (str):  Path prefix for output files.

        Args:
            stat_dict ({str:str/float}): dict mapping stat labels to their values and other info.
        '''
        if not self.paths['outfile_prefix'].endswith(".dists"):
            outfile_name = self.paths['outfile_prefix'] + ".dists"
        else:
            outfile_name = self.paths['outfile_prefix']

        with open(outfile_name, "w") as outfile:
            for k, v in self.dists.items():
                print(k, v, sep="\t", file=outfile)

    def write_pdf_report(self, quiet=False):
        '''Make the pdf report using the template.
        Requires markdown template in the collateral directory of hic_qc.

        Uses:
            self.paths['script_dir']: Path to hic_qc directory.
            self.out_stats ({str: str}): Mapping of stat keys to formatted strings.
            self.paths['outfile_prefix'] (str):  Path prefix for output files.
        '''
        options = {
            'page-size': 'A4',
            'dpi': 350,
            'margin-top': '0.75in',
            'margin-right': '0.75in',
            'margin-bottom': '0.75in',
            'margin-left': '0.75in',
            'encoding': "UTF-8",
            'custom-header': [
                ('Accept-Encoding', 'gzip')
            ],
            'no-outline': None
        }

        if quiet:
            options["quiet"] = ""

        template_path = os.path.join(self.paths['script_dir'], "collateral", "HiC_QC_report_template.md")
        style_path = os.path.join(self.paths['script_dir'], "collateral", "style.css")

        if not os.path.exists(template_path):
            UserWarning("Can't find markdown template at {}! Exitting...".format(
                qc_repo_path)
            )
            sys.exit(1)

        with open(template_path) as template_fh:
            template_string = template_fh.read()
            sub_str = template_string.format(**self.out_stats)  # splat the statistics and path into the markdown, render as html
            html = md.markdown(sub_str, extensions=['markdown.extensions.tables', 'markdown.extensions.nl2br'])

            # write out just html
            with open(self.paths['outfile_prefix'] + "_qc_report.html", 'w') as html_out:
                html_out.write(html)

            # print html
            pdfkit.from_string(html, self.paths['outfile_prefix'] + "_qc_report.pdf", options=options, css=style_path)

def parse_args():
    '''parse command-line args

    Args:
        desc(str): program description, e.g. __file__

    Returns:
        args (dict): dict of the form {arg_name: arg_value}
    '''
    parser = argparse.ArgumentParser(description=__file__)
    parser.add_argument('-n', '--num_reads', default=1000000, type=int,
                        help='Number of reads from bam file to use. Use -1 to use all reads. Default: %(default)s')
    parser.add_argument('-b', '--bam_file', required=True, type=str,
                        help='BAM file to evaluate for QC')
    parser.add_argument('--count_diff_refname_stub', action='store_true',
                        help='Can be used to QC differently given reference name formatting. For internal use.')
    parser.add_argument('--outfile_prefix', '-o', default='Read_mate_dist', type=str,
                        help='Path to which to write plots to (PNG suffix will be attached).')
    parser.add_argument('--make_report', '-r', default=False, action='store_true',
                        help='Whether to export results in a PDF report. Requires that the QC script be' \
                             'in the same directory as the QC repo\'s collateral directory. Default: False.')
    parser.add_argument('--target_read_total', type=int, default=100000000,
                        help='Total read count for duplicate read extrapolation (Default: %(default)s)')
    parser.add_argument('--rp_stats', nargs='+', default=[0, 1, 2, 5, 10, 20, 50],
                        help='List of distances in Kbp to calculate RP stats for (Default: %(default)s)')
    parser.add_argument('--mq_stats', nargs='+', default=[0, 1, 10, 20, 30, 40],
                        help='List of min MQ scores to calculate RP stats for (Default: %(default)s)')
    parser.add_argument('--edist_stats', nargs='+', default=[100, 10, 5, 3, 1, 0],
                        help='List of max edist scores to calculate RP stats for (Default: %(default)s)')
    parser.add_argument('--version', action='version', version=__version__)
    parser.add_argument('--thresholds', default='{0}/collateral/thresholds.json'.format(os.path.dirname(os.path.realpath(__file__))),
                        help='JSON file containing QC thresholds (Default: %(default)s)')
    parser.add_argument('--sample_type', default='genome', choices=['genome', 'metagenome'],
                        help='Use QC thresholds for the specified sample type (Default: %(default)s)')
    parser.add_argument('--lib_enzyme', default=['unspecified'], nargs='+', type=str,
                        help='Name of the enzyme(s) used for Hi-C library preparation.')

    args = parser.parse_args()

    return args

def estimate_required_num_reads(diff_contig, refs, num_pairs, target=600.0):
    '''estimate the desired number of reads total based on the observed reads'''

    target_num = len(refs) * target  # desired among-contig
    diff_rate = float(diff_contig) / float(num_pairs)  # rate of among-contig per read pair
    total_num = target_num / diff_rate
    return int(total_num)

if __name__ == "__main__":
    args = parse_args()
    dirname = os.path.dirname(args.outfile_prefix)
    if dirname != '' and not os.path.exists(dirname):
        os.makedirs(dirname)

    QC = HiCQC(outfile_prefix=args.outfile_prefix,
               sample_type=args.sample_type,
               thresholds_file=args.thresholds,
               rp_stats=args.rp_stats,
               mq_stats=args.mq_stats,
<<<<<<< HEAD
               edist_stats=args.edist_stats,
               lib_enzyme=args.lib_enzyme
=======
               edist_stats=args.edist_stats
>>>>>>> 1e132fb2
               )

    QC.parse_bam(args.bam_file, max_read_pairs=args.num_reads)
    QC.plot_dup_saturation()
    QC.pass_judgement()
    QC.html_from_judgement()
    QC.plot_histograms()
    QC.stringify_stats()
    QC.log_stats()
    QC.write_stat_table()
    QC.write_dists_file()
    QC.write_pdf_report()<|MERGE_RESOLUTION|>--- conflicted
+++ resolved
@@ -149,14 +149,6 @@
                                      'total_read_pairs',
                                      'total_read_pairs_hq',
                                      'zero_dist_pairs',
-<<<<<<< HEAD
-                                     'reads_spanning_up_to_1k',
-                                     'reads_spanning_1k_to_10k',
-                                     'reads_spanning_10k_to_100k',
-                                     'reads_spanning_100k_to_1000k',
-                                     'reads_spanning_greater_than_1000k',
-=======
->>>>>>> 1e132fb2
                                      ])
         # Dictionary of key --> numerator, denominator pairs for stringify_stats
         self.to_percents =    {
@@ -1232,12 +1224,8 @@
                thresholds_file=args.thresholds,
                rp_stats=args.rp_stats,
                mq_stats=args.mq_stats,
-<<<<<<< HEAD
                edist_stats=args.edist_stats,
                lib_enzyme=args.lib_enzyme
-=======
-               edist_stats=args.edist_stats
->>>>>>> 1e132fb2
                )
 
     QC.parse_bam(args.bam_file, max_read_pairs=args.num_reads)

# Hi-C library QC report

&copy; 2018 Phase Genomics Inc.

## Library statistics
<center>

| Label                                                           | Your library          | Expected values                               |
|-----------------------------------------------------------------|:---------------------:|----------------------------------------------:|
| BAM file                                                        | {BAM_FILE_PATH}         | N/A                                           |
| Assembly size                                                   | {TOTAL_LEN}             | N/A                                           |
| Contig N50                                                      | {N50}                   | N/A                                           |
| Number of contigs                                               | {NUM_CONTIGS}           | N/A                                           |
| Number of contigs greater than 10KB                             | {GREATER_10K_CONTIGS}   | N/A                                           |
| Number of read pairs analyzed                                   | {NUM_PAIRS}             | N/A                                           |
| Fraction of read pairs >10KB apart                              | {NUM_10KB_PAIRS}        | 0.01-0.15                                    |
| Fraction of read pairs mapping to different contigs/chromosomes | {NUM_DIFF_CONTIG_PAIRS} | 0.1-0.6 (contigs)<br>0.01-0.2 (chromosomes)      |
| Fraction of split reads                                         | {NUM_SPLIT_READS}       | 0.01-0.1 (PG libraries) 0.3+ (other libraries) |
| Fraction of zero-distance pairs                                 | {ZERO_DIST_PAIRS}       | 0-0.2                                        |
<<<<<<< HEAD
| Fraction of reads with zero map quality                         | {MAPQ0_READS}           | 0-0.1                                        |
| Fraction of duplicate reads*                                    | {NUM_DUPE_READS}        | 0-0.1                                        |
| (SUBJECTIVE!!) Hi-C library judgement                           | {JUDGEMENT}             | pass/fail/mixed-results/low-signal                                        |

=======
| Fraction of duplicate reads (sampled)*                          | {NUM_DUPE_READS}        | 0-0.1                                        |
| Fraction of duplicate reads (extrapolated to {TARGET_READ_TOTAL} reads)*                     | {NUM_DUPE_READS_EXTRAP} | 0-0.5                                        |
>>>>>>> 52066ea9

</center>
*If this quantity is zero, see duplicate read section below.

See below for information on differences between Phase Genomics Hi-C libraries and traditional Hi-C libraries.


<div class="page"/>

## Aligned mate distance histograms
!["Long range interaction histogram"]({PATH_TO_LONG_HIST})
!["Short range interaction histogram"]({PATH_TO_SHORT_HIST})

## Duplicate read saturation curve
!["Duplicate read saturation curve"]({PATH_TO_DUP_SAT})

## Alignment distance statistics and plots
We briefly describe some of the statistics we compute below to aid interpretation of this report.
### Fraction of read pairs > 10KB apart
More is better.
### Fraction of read pairs mapping to different contigs or chromosomes
More is better.
### Fraction of zero-distance pairs
Less is better. Seems to be due to very short library inserts or sometimes mapping artifacts; can be an issue on some Illumina instruments such as iSeq and HiSeqX. Still, even libraries with up to 70% zero-distance pairs can yield usable results sometimes.

### Split reads
Traditionally, split reads have been a favored measure of Hi-C library quality. This is because traditional Hi-C library preparations are expected to produce many reads reading through junctions. 

Phase Genomics libraries, whether produced in our laboratory or by means of ProxiMeta &copy;, Animal, Plant, or Human kits, will have a generally lower fraction of split reads. This is because we have optimized our Hi-C protocol to enrich for slightly longer fragments around Hi-C junctions, such that each read is less likely to read through a junction even when a junction is present. This innovation improves mappability.
 
We therefore rely more heavily on metrics that directly relate to the usefulness of Hi-C reads for proximity analysis, such as the percentage of read pairs with mates mapping far away, or mapping to different contigs.

### Duplicate reads
**IMPORTANT NOTE: THE DUPLICATE FLAG IS NOT SET BY DEFAULT IN A BAM FILE. YOU NEED TO EXPLICITLY SET IT BY E.G. RUNNING SAMBLASTER ON YOUR BAM FILE. IF THE FRACTION OF DUPLICATES IS EXACTLY ZERO, IT PROBABLY MEANS THAT THE FLAG HAS NOT BEEN SET.**

Sequencing libraries frequently contain duplicate reads, due to PCR or optical issues. These are generally considered to be non-informative, and are thus bad. Higher proportions of duplicate reads are also correlated with low library complexity and poor library performance generally.

#### REPORT VERSION: COMMIT_VERSION
<|MERGE_RESOLUTION|>--- conflicted
+++ resolved
@@ -17,23 +17,18 @@
 | Fraction of read pairs mapping to different contigs/chromosomes | {NUM_DIFF_CONTIG_PAIRS} | 0.1-0.6 (contigs)<br>0.01-0.2 (chromosomes)      |
 | Fraction of split reads                                         | {NUM_SPLIT_READS}       | 0.01-0.1 (PG libraries) 0.3+ (other libraries) |
 | Fraction of zero-distance pairs                                 | {ZERO_DIST_PAIRS}       | 0-0.2                                        |
-<<<<<<< HEAD
 | Fraction of reads with zero map quality                         | {MAPQ0_READS}           | 0-0.1                                        |
 | Fraction of duplicate reads*                                    | {NUM_DUPE_READS}        | 0-0.1                                        |
-| (SUBJECTIVE!!) Hi-C library judgement                           | {JUDGEMENT}             | pass/fail/mixed-results/low-signal                                        |
+| Fraction of duplicate reads (extrapolated to {TARGET_READ_TOTAL} reads)* | {NUM_DUPE_READS_EXTRAP} | 0-0.5                               |
+| (SUBJECTIVE!!) Hi-C library judgement                           | {JUDGEMENT}             | pass/fail/mixed-results/low-signal           |
+</center>
 
-=======
-| Fraction of duplicate reads (sampled)*                          | {NUM_DUPE_READS}        | 0-0.1                                        |
-| Fraction of duplicate reads (extrapolated to {TARGET_READ_TOTAL} reads)*                     | {NUM_DUPE_READS_EXTRAP} | 0-0.5                                        |
->>>>>>> 52066ea9
-
-</center>
-*If this quantity is zero, see duplicate read section below.
+\*If this quantity is zero, see duplicate read section below.
 
 See below for information on differences between Phase Genomics Hi-C libraries and traditional Hi-C libraries.
 
 
-<div class="page"/>
+</div class="page">
 
 ## Aligned mate distance histograms
 !["Long range interaction histogram"]({PATH_TO_LONG_HIST})
@@ -52,10 +47,10 @@
 Less is better. Seems to be due to very short library inserts or sometimes mapping artifacts; can be an issue on some Illumina instruments such as iSeq and HiSeqX. Still, even libraries with up to 70% zero-distance pairs can yield usable results sometimes.
 
 ### Split reads
-Traditionally, split reads have been a favored measure of Hi-C library quality. This is because traditional Hi-C library preparations are expected to produce many reads reading through junctions. 
+Traditionally, split reads have been a favored measure of Hi-C library quality. This is because traditional Hi-C library preparations are expected to produce many reads reading through junctions.
 
 Phase Genomics libraries, whether produced in our laboratory or by means of ProxiMeta &copy;, Animal, Plant, or Human kits, will have a generally lower fraction of split reads. This is because we have optimized our Hi-C protocol to enrich for slightly longer fragments around Hi-C junctions, such that each read is less likely to read through a junction even when a junction is present. This innovation improves mappability.
- 
+
 We therefore rely more heavily on metrics that directly relate to the usefulness of Hi-C reads for proximity analysis, such as the percentage of read pairs with mates mapping far away, or mapping to different contigs.
 
 ### Duplicate reads
@@ -63,4 +58,4 @@
 
 Sequencing libraries frequently contain duplicate reads, due to PCR or optical issues. These are generally considered to be non-informative, and are thus bad. Higher proportions of duplicate reads are also correlated with low library complexity and poor library performance generally.
 
-#### REPORT VERSION: COMMIT_VERSION
+#### REPORT VERSION: COMMIT_VERSION
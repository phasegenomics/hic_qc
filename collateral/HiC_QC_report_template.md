<center>
<img src="{pg_logo}" alt="Phase Genomics logo" width="200" class="center">

# Hi-C library QC report

## Assembly statistics

| Label                        | Assembly statistics   |
|:-----------------------------|-------------------------:|
| BAM file                     | {bamname}             |
| Assembly size                | {total_length}        |
| Contig (CTG) N50             | {N50}                 |
| CTGs                          | {contigs}             |
| CTGs > 10KB                   | {contigs_greater_10k} |

<<<<<<< HEAD
<center>

## Assembly statistics

| Label                        | Your assembly         |
|:-----------------------------|----------------------:|
| BAM file                     | {bamname}             |
| Assembly size                | {total_length}        |
| Contig N50                   | {N50}                 |
| Contigs                      | {contigs}             |
| Contigs greater than 10KB    | {contigs_greater_10k} |

## Library statistics

| Label                                                           | Your library          | Expected values                               |
|-----------------------------------------------------------------|----------------------:|----------------------------------------------:|
| Total read pairs analyzed                                       | {total_read_pairs}             | N/A                                           |
| Read pairs >10KB apart                                          | {perc_pairs_greater_10k}       | 1-15%                                    |
| Read pairs >10KB apart<br>on contigs >10Kbp                     | {perc_pairs_greater_10k_on_contigs_greater_10k} | 1-15%                                   |
| Read pairs mapping to different contigs/chromosomes             | {perc_intercontig_pairs}       | 10-60% (contigs)<br>1-20% (chromosomes)      |
| Read pairs on same strand                                       | {perc_pairs_on_same_strand}    | 2-50%                          |
| Split reads                                                     | {perc_split_reads}             | 1-10% (PG libraries)<br>30%+ (other libraries) |
| Zero-distance pairs                                             | {perc_zero_dist_pairs}         | 0-20%                                        |
| Zero map quality reads                                          | {perc_mapq0_reads}             | 0-10%                                        |
| Duplicate reads*                                                | {perc_duplicate_reads}         | 0-10%                                        |
| Duplicate reads (extrapolated to<br>{target_read_total} reads)* | {extrapolated_dup_rate}        | 0-50%                               |
| Percent of unmapped reads                                       | {perc_unmapped_reads}          | 0-10%                               |
| Subjective Hi-C library judgment                                | {judgment}                     | pass/fail/mixed-results/low-signal           |
</center>

*If this quantity is zero, see duplicate read section below. If negative, there are too few reads sampled to estimate duplicates.

=======
## Library statistics

| Label                                                    | Library statistics             | Expected values                               |
| :-----------                                             | -----------------:| --------------------:|
| Total read pairs (RPs) analyzed                          | {total_read_pairs}             | N/A                                           |
| High quality (HQ)* RPs                                   | {perc_hq_rp}                   | N/A                                           |
| RPs >10KB apart                                          | {perc_pairs_greater_10k}       | 1-15%                                    |
| RPs >10KB apart (CTGs >10KB)                             | {perc_pairs_greater_10k_on_contigs_greater_10k} | 1-15%                                   |
| HQ RPs >10KB apart (CTGs >10KB)                          | {perc_pairs_intra_hq_gt10kbp} | 1-15%                                  |
| Intercontig RPs                                          | {perc_intercontig_pairs}       | 10-60% (contigs) 1-20% (chromosomes)      |
| Intercontig HQ RPs                                       | {perc_intercontig_pairs_hq}       | 10-60% (contigs) 1-20% (chromosomes)      |
| Same strand RPs                                          | {perc_pairs_on_same_strand}    | 2-50%                          |
| Same strand HQ RPs                                       | {perc_pairs_on_same_strand_hq}    | 2-50%                          |
| Split reads                                              | {perc_split_reads}             | 1-10% (PG libraries) 30%+ (other libraries) |
| Zero-distance RPs                                        | {perc_zero_dist_pairs}         | 0-20%                                        |
| Zero map quality reads                                   | {perc_mapq0_reads}             | 0-10%                                        |
| Duplicate reads**                                        | {perc_duplicate_reads}         | 0-10%                                        |
| Duplicate reads (extrapolated)**                         | {extrapolated_dup_rate}        | 0-50%                               |
| Unmapped reads                                           | {perc_unmapped_reads}          | 0-10%                               |
| Subjective Hi-C library judgment                         | {judgment}                     | See Judgment           |
</center>

<div class="small left">
*High quality (HQ) read pairs have minimum mapping quality >= 20, maximum edit distance <= 5, and are not duplicates.<br>
**If this quantity is zero, see duplicate read section below. If negative, there are too few reads sampled to estimate duplicates.<br>
***Extrapolated to {target_read_total} RPs. If extrapolation fails, it will be -1%.<br>
<br>
>>>>>>> e503cbfd
See below for information on differences between Phase Genomics Hi-C libraries and traditional Hi-C libraries.
</div>

<div class="pagebreak"> </div>

## Aligned mate distance histograms

!["Long range interaction histogram"]({long_hist})
!["Short range interaction histogram"]({short_hist})

!["Log-log interaction histogram"]({log_log_hist})

<div class="pagebreak"> </div>
## Duplicate read saturation curve

!["Duplicate read saturation curve"]({dup_sat_curve})

<div class="pagebreak"> </div>
## Alignment distance statistics and plots
We briefly describe some of the statistics we compute below to aid interpretation of this report.

<<<<<<< HEAD
### Subjective Hi-C Library Judgement
=======
### Subjective Hi-C Library Judgment
>>>>>>> e503cbfd
While Hi-C data is nuanced and some analyses are more sensitive to data quality than others,  a basic quality assessment can usually be made by examining the mapping characteristics of the Hi-C library. Based on our experience working with Hi-C data, we classify libraries into one of four QC categories:
 - **Pass** means that from everything we can tell, the library looks to be in great shape. Proceed to full sequencing or analysis with confidence.
 - **Mixed Results** means that the library is good in some ways, but not in others. Perhaps it has a good amount of long range data, but there are also an elevated number of read pairs with MAPQ 0. Usually, data generated from Mixed Results libraries works out just fine (a high MAPQ 0 number can be due to repetitiveness in the assembly, for example), but it is good to know there may have been a few hiccups in the library prep in case troubleshooting is needed down the line.
 - **Low Signal** means that the library contains good Hi-C signal, but it's in lower percentage than usual. These libraries are generally good for generating useful Hi-C data, but you may need to sequence a little deeper than normal to get enough of it. You might consider size selecting the library to discard reads outside the 300-700bp range, as these are unlikely to be good Hi-C junctions. Alternatively, you might just want to prep a new library.
 - **Fail** means that the library, or perhaps the library in combination with a low-contiguity or error-prone assembly, does not look useful. Sometimes size selection can rescue such libraries, but sometimes a new prep is the only way forward. (Contact us)[mailto:support@phasegenomics.com] if you get a fail and we will help you out.
<<<<<<< HEAD

### Read pairs > 10kbp apart
This is the percentage of read pairs which map to the same contig, with at least 10kbp separating them. More is always better, but because this number is affected by assembly contiguity, there is not a specific target threshold. Note that for some analyses, such as scaffolding or metagenomic deconvolution, read pairs that map to the same contig are not useful because they do not provide information that the assembly doesn't already contain. This statistic is more useful for these projects because it correlates with library prep success. These reads are useful for analyses like structural variant analysis or assembly misjoin detection, because they provide detailed structural information about existing assembled sequences.

### Read pairs > 10kbp apart mapping to contigs >10kbp
This is the percentage of read pairs which map to the same contig, with at least 10kbp separating them, but only considering read pairs mapping to contigs that are at least 10kbp long. This attempts to corrects for assembly contiguity differences. More is always better, but typically at least 5% is desired. Note that for some analyses, such as scaffolding or metagenomic deconvolution, read pairs that map to the same contig are not useful because they do not provide information that the assembly doesn't already contain. This statistic is more useful for these projects because it correlates with library prep success. These reads are useful for analyses like structural variant analysis or assembly misjoin detection, because they provide detailed structural information about existing assembled sequences.

### Read pairs mapping to different contigs or chromosomes
This is the percentage of read pairs which map to different contigs, which is particularly important . More is always better, but because this number is affected by assembly quality, there is not a specific target threshold, although at least 20% on *de novo* assembly projects is helpful. These reads are the primary source of information for Hi-C scaffolding or metagenomic deconvolution analyses. This statistic useful on most *de novo* projects because it also correlates with library prep success. These reads may be useful for analyses like structural variant analysis or assembly misjoin detection if those are performed on lower contiguity assemblies, because they provide detailed structural information about sequences which were not assembled together into contigs.

=======

### Read pairs > 10kbp apart
This is the percentage of read pairs which map to the same contig, with at least 10kbp separating them. More is always better, but because this number is affected by assembly contiguity, there is not a specific target threshold. Note that for some analyses, such as scaffolding or metagenomic deconvolution, read pairs that map to the same contig are not useful because they do not provide information that the assembly doesn't already contain. This statistic is more useful for these projects because it correlates with library prep success. These reads are useful for analyses like structural variant analysis or assembly misjoin detection, because they provide detailed structural information about existing assembled sequences.

### Read pairs > 10kbp apart mapping to contigs >10kbp
This is the percentage of read pairs which map to the same contig, with at least 10kbp separating them, but only considering read pairs mapping to contigs that are at least 10kbp long. This attempts to corrects for assembly contiguity differences. More is always better, but typically at least 5% is desired. Note that for some analyses, such as scaffolding or metagenomic deconvolution, read pairs that map to the same contig are not useful because they do not provide information that the assembly doesn't already contain. This statistic is more useful for these projects because it correlates with library prep success. These reads are useful for analyses like structural variant analysis or assembly misjoin detection, because they provide detailed structural information about existing assembled sequences.

### Read pairs mapping to different contigs or chromosomes
This is the percentage of read pairs which map to different contigs, which is particularly important . More is always better, but because this number is affected by assembly quality, there is not a specific target threshold, although at least 20% on *de novo* assembly projects is helpful. These reads are the primary source of information for Hi-C scaffolding or metagenomic deconvolution analyses. This statistic useful on most *de novo* projects because it also correlates with library prep success. These reads may be useful for analyses like structural variant analysis or assembly misjoin detection if those are performed on lower contiguity assemblies, because they provide detailed structural information about sequences which were not assembled together into contigs.

>>>>>>> e503cbfd
### Read pairs on same strand
This is the percentage of reads mapping to the same contig in the same orientation. For shotgun libraries, this should be ~1%, but for a pure HiC library, it could be as high as 50%.

### Split reads
Traditionally, split reads have been a favored measure of Hi-C library quality because they directly exhibit Hi-C junctions. Most traditional Hi-C library preparations produce many reads that sequence through junctions because their Hi-C junctions tend to occur randomly on the proximity ligated chimeric molecules. However, Phase Genomics has introduced steps into our protocol which tend to make junctions occur closer to the center of the proximity ligated chimeric molecules.

Phase Genomics libraries, whether produced in our laboratory or by means of our Plant, Animal, Human, or Microbe Hi-C kits, will have a generally lower percentage of split reads. This is because we have optimized our Hi-C protocol to enrich for slightly longer fragments around Hi-C junctions, such that each read is less likely to read through a junction even when a junction is present.

This innovation improves mappability and increases the amount of useful data, and reduces the utility of split read measurements to assess library quality. We therefore rely more heavily on metrics that directly relate to the usefulness of Hi-C reads for proximity analysis, such as the percentage of read pairs with mates mapping far away, or mapping to different contigs.

### Duplicate reads
**IMPORTANT NOTE: THE DUPLICATE FLAG IS NOT SET BY DEFAULT IN A BAM FILE. YOU NEED TO EXPLICITLY SET IT BY E.G. RUNNING SAMBLASTER ON YOUR BAM FILE. IF THE PERCENT OF DUPLICATES IS EXACTLY ZERO, IT PROBABLY MEANS THAT THE FLAG HAS NOT BEEN SET.**

Sequencing libraries frequently contain duplicate reads due to PCR or optical issues. These are generally considered to be non-informative because they are chemical artifacts rather than biological signal, and are thus typically excluded from further analysis. Higher percentages of duplicate reads are also correlated with low library complexity and poor library performance, making the percentage of duplicate reads a useful quality control measure.

Also, because we often recommend sequencing a few million read pairs for QC prior to a full sequencing run, it is helpful to project the amount of duplicate reads a full run might generate. To do this, we attempt to fit a curve to the rate at which duplicates are observed in a library, and then project the percentage of duplicates that would be expected in a deeper sequencing run. This projection is a reasonably useful heuristic, but it is not a guarantee that the true duplicate rate will be near a specific value. QC sequencing data with a very low number of reads or which mapped well at a very low rate can distort this calculation. We attempt to identify low confidence calculations and report that we could not extrapolate the expected duplicate frequency when it is possible to do so.

We use the function `f(x) = V * x / (x + K)` to fit V and K, then extrapolate to the target number of reads.
<<<<<<< HEAD
=======

Duplicate reads projected to {target_read_total} reads.
>>>>>>> e503cbfd

### Unmapped reads
A high percent of unmapped reads may indicate sequence is missing from the reference, the reads are mapped to the wrong reference, or the sample is contaminated.

<br>
<h4 class="centered">
REPORT VERSION: COMMIT_VERSION
</h4><|MERGE_RESOLUTION|>--- conflicted
+++ resolved
@@ -13,40 +13,6 @@
 | CTGs                          | {contigs}             |
 | CTGs > 10KB                   | {contigs_greater_10k} |
 
-<<<<<<< HEAD
-<center>
-
-## Assembly statistics
-
-| Label                        | Your assembly         |
-|:-----------------------------|----------------------:|
-| BAM file                     | {bamname}             |
-| Assembly size                | {total_length}        |
-| Contig N50                   | {N50}                 |
-| Contigs                      | {contigs}             |
-| Contigs greater than 10KB    | {contigs_greater_10k} |
-
-## Library statistics
-
-| Label                                                           | Your library          | Expected values                               |
-|-----------------------------------------------------------------|----------------------:|----------------------------------------------:|
-| Total read pairs analyzed                                       | {total_read_pairs}             | N/A                                           |
-| Read pairs >10KB apart                                          | {perc_pairs_greater_10k}       | 1-15%                                    |
-| Read pairs >10KB apart<br>on contigs >10Kbp                     | {perc_pairs_greater_10k_on_contigs_greater_10k} | 1-15%                                   |
-| Read pairs mapping to different contigs/chromosomes             | {perc_intercontig_pairs}       | 10-60% (contigs)<br>1-20% (chromosomes)      |
-| Read pairs on same strand                                       | {perc_pairs_on_same_strand}    | 2-50%                          |
-| Split reads                                                     | {perc_split_reads}             | 1-10% (PG libraries)<br>30%+ (other libraries) |
-| Zero-distance pairs                                             | {perc_zero_dist_pairs}         | 0-20%                                        |
-| Zero map quality reads                                          | {perc_mapq0_reads}             | 0-10%                                        |
-| Duplicate reads*                                                | {perc_duplicate_reads}         | 0-10%                                        |
-| Duplicate reads (extrapolated to<br>{target_read_total} reads)* | {extrapolated_dup_rate}        | 0-50%                               |
-| Percent of unmapped reads                                       | {perc_unmapped_reads}          | 0-10%                               |
-| Subjective Hi-C library judgment                                | {judgment}                     | pass/fail/mixed-results/low-signal           |
-</center>
-
-*If this quantity is zero, see duplicate read section below. If negative, there are too few reads sampled to estimate duplicates.
-
-=======
 ## Library statistics
 
 | Label                                                    | Library statistics             | Expected values                               |
@@ -74,7 +40,6 @@
 **If this quantity is zero, see duplicate read section below. If negative, there are too few reads sampled to estimate duplicates.<br>
 ***Extrapolated to {target_read_total} RPs. If extrapolation fails, it will be -1%.<br>
 <br>
->>>>>>> e503cbfd
 See below for information on differences between Phase Genomics Hi-C libraries and traditional Hi-C libraries.
 </div>
 
@@ -96,17 +61,12 @@
 ## Alignment distance statistics and plots
 We briefly describe some of the statistics we compute below to aid interpretation of this report.
 
-<<<<<<< HEAD
-### Subjective Hi-C Library Judgement
-=======
 ### Subjective Hi-C Library Judgment
->>>>>>> e503cbfd
 While Hi-C data is nuanced and some analyses are more sensitive to data quality than others,  a basic quality assessment can usually be made by examining the mapping characteristics of the Hi-C library. Based on our experience working with Hi-C data, we classify libraries into one of four QC categories:
  - **Pass** means that from everything we can tell, the library looks to be in great shape. Proceed to full sequencing or analysis with confidence.
  - **Mixed Results** means that the library is good in some ways, but not in others. Perhaps it has a good amount of long range data, but there are also an elevated number of read pairs with MAPQ 0. Usually, data generated from Mixed Results libraries works out just fine (a high MAPQ 0 number can be due to repetitiveness in the assembly, for example), but it is good to know there may have been a few hiccups in the library prep in case troubleshooting is needed down the line.
  - **Low Signal** means that the library contains good Hi-C signal, but it's in lower percentage than usual. These libraries are generally good for generating useful Hi-C data, but you may need to sequence a little deeper than normal to get enough of it. You might consider size selecting the library to discard reads outside the 300-700bp range, as these are unlikely to be good Hi-C junctions. Alternatively, you might just want to prep a new library.
  - **Fail** means that the library, or perhaps the library in combination with a low-contiguity or error-prone assembly, does not look useful. Sometimes size selection can rescue such libraries, but sometimes a new prep is the only way forward. (Contact us)[mailto:support@phasegenomics.com] if you get a fail and we will help you out.
-<<<<<<< HEAD
 
 ### Read pairs > 10kbp apart
 This is the percentage of read pairs which map to the same contig, with at least 10kbp separating them. More is always better, but because this number is affected by assembly contiguity, there is not a specific target threshold. Note that for some analyses, such as scaffolding or metagenomic deconvolution, read pairs that map to the same contig are not useful because they do not provide information that the assembly doesn't already contain. This statistic is more useful for these projects because it correlates with library prep success. These reads are useful for analyses like structural variant analysis or assembly misjoin detection, because they provide detailed structural information about existing assembled sequences.
@@ -117,18 +77,6 @@
 ### Read pairs mapping to different contigs or chromosomes
 This is the percentage of read pairs which map to different contigs, which is particularly important . More is always better, but because this number is affected by assembly quality, there is not a specific target threshold, although at least 20% on *de novo* assembly projects is helpful. These reads are the primary source of information for Hi-C scaffolding or metagenomic deconvolution analyses. This statistic useful on most *de novo* projects because it also correlates with library prep success. These reads may be useful for analyses like structural variant analysis or assembly misjoin detection if those are performed on lower contiguity assemblies, because they provide detailed structural information about sequences which were not assembled together into contigs.
 
-=======
-
-### Read pairs > 10kbp apart
-This is the percentage of read pairs which map to the same contig, with at least 10kbp separating them. More is always better, but because this number is affected by assembly contiguity, there is not a specific target threshold. Note that for some analyses, such as scaffolding or metagenomic deconvolution, read pairs that map to the same contig are not useful because they do not provide information that the assembly doesn't already contain. This statistic is more useful for these projects because it correlates with library prep success. These reads are useful for analyses like structural variant analysis or assembly misjoin detection, because they provide detailed structural information about existing assembled sequences.
-
-### Read pairs > 10kbp apart mapping to contigs >10kbp
-This is the percentage of read pairs which map to the same contig, with at least 10kbp separating them, but only considering read pairs mapping to contigs that are at least 10kbp long. This attempts to corrects for assembly contiguity differences. More is always better, but typically at least 5% is desired. Note that for some analyses, such as scaffolding or metagenomic deconvolution, read pairs that map to the same contig are not useful because they do not provide information that the assembly doesn't already contain. This statistic is more useful for these projects because it correlates with library prep success. These reads are useful for analyses like structural variant analysis or assembly misjoin detection, because they provide detailed structural information about existing assembled sequences.
-
-### Read pairs mapping to different contigs or chromosomes
-This is the percentage of read pairs which map to different contigs, which is particularly important . More is always better, but because this number is affected by assembly quality, there is not a specific target threshold, although at least 20% on *de novo* assembly projects is helpful. These reads are the primary source of information for Hi-C scaffolding or metagenomic deconvolution analyses. This statistic useful on most *de novo* projects because it also correlates with library prep success. These reads may be useful for analyses like structural variant analysis or assembly misjoin detection if those are performed on lower contiguity assemblies, because they provide detailed structural information about sequences which were not assembled together into contigs.
-
->>>>>>> e503cbfd
 ### Read pairs on same strand
 This is the percentage of reads mapping to the same contig in the same orientation. For shotgun libraries, this should be ~1%, but for a pure HiC library, it could be as high as 50%.
 
@@ -147,11 +95,8 @@
 Also, because we often recommend sequencing a few million read pairs for QC prior to a full sequencing run, it is helpful to project the amount of duplicate reads a full run might generate. To do this, we attempt to fit a curve to the rate at which duplicates are observed in a library, and then project the percentage of duplicates that would be expected in a deeper sequencing run. This projection is a reasonably useful heuristic, but it is not a guarantee that the true duplicate rate will be near a specific value. QC sequencing data with a very low number of reads or which mapped well at a very low rate can distort this calculation. We attempt to identify low confidence calculations and report that we could not extrapolate the expected duplicate frequency when it is possible to do so.
 
 We use the function `f(x) = V * x / (x + K)` to fit V and K, then extrapolate to the target number of reads.
-<<<<<<< HEAD
-=======
 
 Duplicate reads projected to {target_read_total} reads.
->>>>>>> e503cbfd
 
 ### Unmapped reads
 A high percent of unmapped reads may indicate sequence is missing from the reference, the reads are mapped to the wrong reference, or the sample is contaminated.

<center>
<img src="{pg_logo}" alt="Phase Genomics logo" width="200" class="center">

# Hi-C library QC report

## Assembly statistics

| Label                        | Assembly statistics   |
|:-----------------------------|-------------------------:|
| BAM file                     | {bamname}             |
| Assembly size                | {total_length}        |
| Contig (CTG) N50             | {N50}                 |
| CTGs                         | {contigs}             |
| CTGs > 10KB                  | {contigs_greater_10k} |
| CTGs > 5KB                   | {contigs_greater_5k}  |

## Library statistics

| Label                                                    | Library statistics             | Expected values                               |
| :-----------                                             | -----------------:| --------------------:|
| Total read pairs (RPs) analyzed                          | {total_read_pairs}             | N/A                                           |
| High quality (HQ)* RPs                                   | {perc_hq_rp}                   | N/A                                           |
<<<<<<< HEAD
| RPs >10KB apart                                          | {perc_pairs_greater_10k}       | 1-15%                                    |
| RPs >10KB apart (CTGs >10KB)                             | {perc_pairs_greater_10k_on_contigs_greater_10k} | 1-15%                                   |
| HQ RPs >10KB apart (CTGs >10KB)                          | {perc_pairs_intra_hq_gt10kbp} | 1-15%                                  |
| Intercontig RPs                                          | {perc_intercontig_pairs}       | 10-60% (contigs) 1-20% (chromosomes)      |
| Intercontig HQ RPs                                       | {perc_intercontig_pairs_hq}       | 10-60% (contigs) 1-20% (chromosomes)      |
| Same strand RPs                                          | {perc_pairs_on_same_strand}    | 2-50%                          |
=======
| HQ RPs >10KB apart<br>(CTGs >10KB)                       | {perc_pairs_intra_hq_gt10kbp} | 1-15%                                  |
| Intercontig HQ RPs<br>(CTGs >10KB)                       | {perc_intercontig_pairs_hq_gt10kbp} | 10-60% (contigs) 1-20% (chromosomes)      |
>>>>>>> 5210854b
| Same strand HQ RPs                                       | {perc_pairs_on_same_strand_hq}    | 2-50%                          |
| Split reads                                              | {perc_split_reads}             | 1-10% (PG libraries)<br>30%+ (other libraries) |
| Duplicate reads**                                        | {perc_duplicate_reads}         | 0-10%                                        |
<<<<<<< HEAD
| Duplicate reads (extrapolated)***                        | {extrapolated_dup_rate}        | 0-50%                               |
| Unmapped reads                                           | {perc_unmapped_reads}          | 0-10%                               |
| Proximo usable reads**** per CTG                         | {proximo_usable_rp_per_ctg_gt_5k} | >600 |
| HQ Proximo usable reads**** per CTG                      | {proximo_usable_rp_hq_per_ctg_gt_5k} | >600 |
=======
| Unmapped reads                                           | {perc_unmapped_reads}          | 0-10%                               |
| Proximo usable reads*** per CTG                          | {proximo_usable_rp_per_ctg_gt_5k} | >600 |
| HQ Proximo usable reads*** per CTG                       | {proximo_usable_rp_hq_per_ctg_gt_5k} | >600 |
>>>>>>> 5210854b
| Subjective Hi-C library judgment                         | {judgment}                     | See Judgment           |
</center>

<div class="small left">
*High quality (HQ) read pairs have minimum mapping quality >= 20, maximum edit distance <= 5, and are not duplicates.<br>
**If this quantity is zero, see duplicate read section below. If negative, there are too few reads sampled to estimate duplicates.<br>
<<<<<<< HEAD
***Extrapolated to {target_read_total} RPs. If extrapolation fails, it will be -1%.<br>
****Usable reads must map to different CTGs >5KB with mapping quality >0.<br>
=======
***Usable reads must map to different CTGs >5KB with mapping quality >0.<br>
>>>>>>> 5210854b
<br>
See "alignment distance statistics and plots" section for information on differences between Phase Genomics Hi-C libraries and traditional Hi-C libraries.
</div>

<div class="pagebreak"> </div>

## Library statistics (extended)
<center>

| Label                                                    | Library statistics             | Expected values                               |
| :-----------                                             | --------------------:| --------------------:|
| RPs >10KB apart                                          | {perc_pairs_greater_10k}       | 1-15%                     |
| RPs >10KB apart (CTGs >10KB)                             | {perc_pairs_greater_10k_on_contigs_greater_10k} | 1-15%    |
| Intercontig RPs                                          | {perc_intercontig_pairs}       | 10-60% (contigs) 1-20% (chromosomes)      |
| Intercontig HQ RPs                                       | {perc_intercontig_pairs_hq}       | 10-60% (contigs) 1-20% (chromosomes)      |
| Same strand RPs                                          | {perc_pairs_on_same_strand}    | 2-50%                          |
| Zero-distance RPs                                        | {perc_zero_dist_pairs}         | 0-20%                                        |
| Zero map quality reads                                   | {perc_mapq0_reads}             | 0-10%                                        |
| Duplicate reads (extrapolated)****                          | {extrapolated_dup_rate}        | 0-50%                               |
</center>

<div class="small left">
****Extrapolated to {target_read_total} RPs. If extrapolation fails, it will be -1%.<br>
</div>
<div class="pagebreak"> </div>

## Aligned mate distance histograms

!["Long range interaction histogram"]({long_hist})
!["Short range interaction histogram"]({short_hist})

!["Log-log interaction histogram"]({log_log_hist})

<div class="pagebreak"> </div>
## Duplicate read saturation curve

!["Duplicate read saturation curve"]({dup_sat_curve})

<div class="pagebreak"> </div>
## Alignment distance statistics and plots
We briefly describe some of the statistics we compute below to aid interpretation of this report.

### Subjective Hi-C Library Judgment
While Hi-C data is nuanced and some analyses are more sensitive to data quality than others,  a basic quality assessment can usually be made by examining the mapping characteristics of the Hi-C library. Based on our experience working with Hi-C data, we classify libraries into one of four QC categories:
 - **Pass** means that from everything we can tell, the library looks to be in great shape. Proceed to full sequencing or analysis with confidence.
 - **Mixed Results** means that the library is good in some ways, but not in others. Perhaps it has a good amount of long range data, but there are also an elevated number of read pairs with MAPQ 0. Usually, data generated from Mixed Results libraries works out just fine (a high MAPQ 0 number can be due to repetitiveness in the assembly, for example), but it is good to know there may have been a few hiccups in the library prep in case troubleshooting is needed down the line.
 - **Low Signal** means that the library contains good Hi-C signal, but it's in lower percentage than usual. These libraries are generally good for generating useful Hi-C data, but you may need to sequence a little deeper than normal to get enough of it. You might consider size selecting the library to discard reads outside the 300-700bp range, as these are unlikely to be good Hi-C junctions. Alternatively, you might just want to prep a new library.
 - **Fail** means that the library, or perhaps the library in combination with a low-contiguity or error-prone assembly, does not look useful. Sometimes size selection can rescue such libraries, but sometimes a new prep is the only way forward. (Contact us)[mailto:support@phasegenomics.com] if you get a fail and we will help you out.

### Read pairs > 10kbp apart
This is the percentage of read pairs which map to the same contig, with at least 10kbp separating them. More is always better, but because this number is affected by assembly contiguity, there is not a specific target threshold. Note that for some analyses, such as scaffolding or metagenomic deconvolution, read pairs that map to the same contig are not useful because they do not provide information that the assembly doesn't already contain. This statistic is more useful for these projects because it correlates with library prep success. These reads are useful for analyses like structural variant analysis or assembly misjoin detection, because they provide detailed structural information about existing assembled sequences.

### Read pairs > 10kbp apart mapping to contigs >10kbp
This is the percentage of read pairs which map to the same contig, with at least 10kbp separating them, but only considering read pairs mapping to contigs that are at least 10kbp long. This attempts to corrects for assembly contiguity differences. More is always better, but typically at least 5% is desired. Note that for some analyses, such as scaffolding or metagenomic deconvolution, read pairs that map to the same contig are not useful because they do not provide information that the assembly doesn't already contain. This statistic is more useful for these projects because it correlates with library prep success. These reads are useful for analyses like structural variant analysis or assembly misjoin detection, because they provide detailed structural information about existing assembled sequences.

### Read pairs mapping to different contigs or chromosomes
This is the percentage of read pairs which map to different contigs, which is particularly important . More is always better, but because this number is affected by assembly quality, there is not a specific target threshold, although at least 20% on *de novo* assembly projects is helpful. These reads are the primary source of information for Hi-C scaffolding or metagenomic deconvolution analyses. This statistic useful on most *de novo* projects because it also correlates with library prep success. These reads may be useful for analyses like structural variant analysis or assembly misjoin detection if those are performed on lower contiguity assemblies, because they provide detailed structural information about sequences which were not assembled together into contigs.

### Read pairs on same strand
This is the percentage of reads mapping to the same contig in the same orientation. For shotgun libraries, this should be ~1%, but for a pure HiC library, it could be as high as 50%.

### Split reads
Traditionally, split reads have been a favored measure of Hi-C library quality because they directly exhibit Hi-C junctions. Most traditional Hi-C library preparations produce many reads that sequence through junctions because their Hi-C junctions tend to occur randomly on the proximity ligated chimeric molecules. However, Phase Genomics has introduced steps into our protocol which tend to make junctions occur closer to the center of the proximity ligated chimeric molecules.

Phase Genomics libraries, whether produced in our laboratory or by means of our Plant, Animal, Human, or Microbe Hi-C kits, will have a generally lower percentage of split reads. This is because we have optimized our Hi-C protocol to enrich for slightly longer fragments around Hi-C junctions, such that each read is less likely to read through a junction even when a junction is present.

This innovation improves mappability and increases the amount of useful data, and reduces the utility of split read measurements to assess library quality. We therefore rely more heavily on metrics that directly relate to the usefulness of Hi-C reads for proximity analysis, such as the percentage of read pairs with mates mapping far away, or mapping to different contigs.

### Duplicate reads
**IMPORTANT NOTE: THE DUPLICATE FLAG IS NOT SET BY DEFAULT IN A BAM FILE. YOU NEED TO EXPLICITLY SET IT BY E.G. RUNNING SAMBLASTER ON YOUR BAM FILE. IF THE PERCENT OF DUPLICATES IS EXACTLY ZERO, IT PROBABLY MEANS THAT THE FLAG HAS NOT BEEN SET.**

Sequencing libraries frequently contain duplicate reads due to PCR or optical issues. These are generally considered to be non-informative because they are chemical artifacts rather than biological signal, and are thus typically excluded from further analysis. Higher percentages of duplicate reads are also correlated with low library complexity and poor library performance, making the percentage of duplicate reads a useful quality control measure.

Also, because we often recommend sequencing a few million read pairs for QC prior to a full sequencing run, it is helpful to project the amount of duplicate reads a full run might generate. To do this, we attempt to fit a curve to the rate at which duplicates are observed in a library, and then project the percentage of duplicates that would be expected in a deeper sequencing run. This projection is a reasonably useful heuristic, but it is not a guarantee that the true duplicate rate will be near a specific value. QC sequencing data with a very low number of reads or which mapped well at a very low rate can distort this calculation. We attempt to identify low confidence calculations and report that we could not extrapolate the expected duplicate frequency when it is possible to do so.

We use the function `f(x) = V * x / (x + K)` to fit V and K, then extrapolate to the target number of reads.

Duplicate reads projected to {target_read_total} reads.

### Unmapped reads
A high percent of unmapped reads may indicate sequence is missing from the reference, the reads are mapped to the wrong reference, or the sample is contaminated.

<br>
<h4 class="centered">
REPORT VERSION: {version}
</h4><|MERGE_RESOLUTION|>--- conflicted
+++ resolved
@@ -20,42 +20,21 @@
 | :-----------                                             | -----------------:| --------------------:|
 | Total read pairs (RPs) analyzed                          | {total_read_pairs}             | N/A                                           |
 | High quality (HQ)* RPs                                   | {perc_hq_rp}                   | N/A                                           |
-<<<<<<< HEAD
-| RPs >10KB apart                                          | {perc_pairs_greater_10k}       | 1-15%                                    |
-| RPs >10KB apart (CTGs >10KB)                             | {perc_pairs_greater_10k_on_contigs_greater_10k} | 1-15%                                   |
-| HQ RPs >10KB apart (CTGs >10KB)                          | {perc_pairs_intra_hq_gt10kbp} | 1-15%                                  |
-| Intercontig RPs                                          | {perc_intercontig_pairs}       | 10-60% (contigs) 1-20% (chromosomes)      |
-| Intercontig HQ RPs                                       | {perc_intercontig_pairs_hq}       | 10-60% (contigs) 1-20% (chromosomes)      |
-| Same strand RPs                                          | {perc_pairs_on_same_strand}    | 2-50%                          |
-=======
 | HQ RPs >10KB apart<br>(CTGs >10KB)                       | {perc_pairs_intra_hq_gt10kbp} | 1-15%                                  |
 | Intercontig HQ RPs<br>(CTGs >10KB)                       | {perc_intercontig_pairs_hq_gt10kbp} | 10-60% (contigs) 1-20% (chromosomes)      |
->>>>>>> 5210854b
 | Same strand HQ RPs                                       | {perc_pairs_on_same_strand_hq}    | 2-50%                          |
 | Split reads                                              | {perc_split_reads}             | 1-10% (PG libraries)<br>30%+ (other libraries) |
 | Duplicate reads**                                        | {perc_duplicate_reads}         | 0-10%                                        |
-<<<<<<< HEAD
-| Duplicate reads (extrapolated)***                        | {extrapolated_dup_rate}        | 0-50%                               |
-| Unmapped reads                                           | {perc_unmapped_reads}          | 0-10%                               |
-| Proximo usable reads**** per CTG                         | {proximo_usable_rp_per_ctg_gt_5k} | >600 |
-| HQ Proximo usable reads**** per CTG                      | {proximo_usable_rp_hq_per_ctg_gt_5k} | >600 |
-=======
 | Unmapped reads                                           | {perc_unmapped_reads}          | 0-10%                               |
 | Proximo usable reads*** per CTG                          | {proximo_usable_rp_per_ctg_gt_5k} | >600 |
 | HQ Proximo usable reads*** per CTG                       | {proximo_usable_rp_hq_per_ctg_gt_5k} | >600 |
->>>>>>> 5210854b
 | Subjective Hi-C library judgment                         | {judgment}                     | See Judgment           |
 </center>
 
 <div class="small left">
 *High quality (HQ) read pairs have minimum mapping quality >= 20, maximum edit distance <= 5, and are not duplicates.<br>
 **If this quantity is zero, see duplicate read section below. If negative, there are too few reads sampled to estimate duplicates.<br>
-<<<<<<< HEAD
-***Extrapolated to {target_read_total} RPs. If extrapolation fails, it will be -1%.<br>
-****Usable reads must map to different CTGs >5KB with mapping quality >0.<br>
-=======
 ***Usable reads must map to different CTGs >5KB with mapping quality >0.<br>
->>>>>>> 5210854b
 <br>
 See "alignment distance statistics and plots" section for information on differences between Phase Genomics Hi-C libraries and traditional Hi-C libraries.
 </div>

#!/usr/bin/python

# takes a bam file and makes a histogram of distances between mate alignments to the
# reference assembly
# takes the first 1M read pairs by default

### USAGE:
# python bam_to_mate_hist.py -b <BAM_FILE> -n <NUM_READS_TO_USE> -o <outfile_stub>
# creates files in the working directory with relevant plots, also text files of statistics.
# flip -r flag  (assuming you have dependencies) to make a PDF report with everything together.

from __future__ import print_function
from __future__ import division

import sys
import pysam
import numpy as np
import argparse
import os
import matplotlib
from collections import Counter

matplotlib.use('Agg')
import matplotlib.pyplot as plt
import pdfkit
import markdown as md
from scipy import optimize

def saturation(x, V, K):
    '''Computes non-duplicate read count given x reads and parameters V and K.
    Intended for use within scipy optimize.

    Args:
        x (int): Read count
        V (float): Optimization parameter
        K (float): Optimization parameter
    Returns:
        (float) Estimated non-duplicate read count
    '''

    return V * x / (x + K)

def calc_nxx(header, xx=50):
    '''Calculate the NXX (typically N50) of an assembly given a pysam.AlignmentHeader object.

        Args:
            header (pysam.AlignmentHeader): the header from which to extract reference sequence lengths
            xx (float): the XX of NXX. we assume it is N50 so the default is 50.

        Returns:
            contig_len (int): the NXX (probably N50) of the assembly
            total (int): The total length of contigs in the assembly
    '''

    frac = xx / 100.0
    lens = [contig['LN'] for contig in header['SQ']]
    lens.sort()
    total = sum(lens)
    nxx_len = total * frac

    cumsum = 0
    contig_len = 0
    for length in reversed(lens):
        contig_len = int(length)
        cumsum += length
        if cumsum >= nxx_len:
            break

    return contig_len, total

class HiCQC(object):
    '''Class for extracting QC metrics from bam files and using them
    to create plots, print results, save tables, and create pdf reports.
    '''

    def __init__(self, outfile_prefix='Read_mate_dist'):
        '''Initialize metrics for later extraction and conversion.
        '''
        self.per_read_metrics = set(['total_reads', 'unmapped_reads', 'split_reads', 'duplicate_reads', 'mapq0_reads'])
        self.per_pair_metrics = set(['intercontig_pairs',
<<<<<<< HEAD
=======
                                     'intercontig_pairs_hq',
>>>>>>> e503cbfd
                                     'different_ref_stub_pairs',
                                     'pairs_greater_10k',
                                     'zero_dist_pairs',
                                     'total_pairs_on_same_contig',
                                     'pairs_on_contigs_greater_10k',
                                     'pairs_greater_10k_on_contigs_greater_10k',
                                     'pairs_on_same_strand',
<<<<<<< HEAD
                                     'total_read_pairs'
=======
                                     'pairs_intracontig_hq_gt10kbp',
                                     'pairs_intracontig_hq',
                                     'pairs_on_same_strand_hq',
                                     'total_read_pairs',
                                     'total_read_pairs_hq'
>>>>>>> e503cbfd
                                     ])
        # Dictionary of key --> numerator, denominator pairs for stringify_stats
        self.to_percents =    {
                               'perc_zero_dist_pairs': ('zero_dist_pairs', 'total_read_pairs'),
                               'perc_pairs_greater_10k': ('pairs_greater_10k', 'total_read_pairs'),
                               'perc_pairs_greater_10k_on_contigs_greater_10k': ('pairs_greater_10k_on_contigs_greater_10k', 'pairs_on_contigs_greater_10k'),
<<<<<<< HEAD
                               'perc_intercontig_pairs': ('intercontig_pairs', 'total_read_pairs'),
=======
                               'perc_pairs_intra_hq_gt10kbp': ('pairs_intracontig_hq_gt10kbp', 'pairs_intracontig_hq'),
                               'perc_pairs_on_same_strand': ('pairs_on_same_strand', 'total_pairs_on_same_contig'),
                               'perc_pairs_on_same_strand_hq': ('pairs_on_same_strand_hq', 'pairs_intracontig_hq'),
                               'perc_intercontig_pairs': ('intercontig_pairs', 'total_read_pairs'),
                               'perc_intercontig_pairs_hq': ('intercontig_pairs_hq', 'total_read_pairs_hq'),
>>>>>>> e503cbfd
                               'perc_split_reads': ('split_reads', 'total_reads'),
                               'perc_duplicate_reads': ('duplicate_reads', 'total_reads'),
                               'perc_mapq0_reads': ('mapq0_reads', 'total_reads'),
                               'perc_unmapped_reads': ('unmapped_reads', 'total_reads'),
<<<<<<< HEAD
                               'perc_different_ref_stub_pairs': ('different_ref_stub_pairs', 'total_read_pairs'),
                               'perc_pairs_on_same_strand': ('pairs_on_same_strand', 'total_pairs_on_same_contig')
=======
                               'perc_hq_rp': ('total_read_pairs_hq', 'total_read_pairs'),
                               'perc_different_ref_stub_pairs': ('different_ref_stub_pairs', 'total_read_pairs'),
>>>>>>> e503cbfd
                               }

        self.convert_to_pairs = set(['unmapped_reads', 'split_reads', 'duplicate_reads', 'mapq0_reads'])

        self.paths = {'script_dir': os.path.dirname(__file__), 'outfile_prefix': outfile_prefix}
<<<<<<< HEAD
=======
        self.paths['pg_logo'] = os.path.join(self.paths['script_dir'], 'collateral', 'PGBlueLogoHorSmall.png')
>>>>>>> e503cbfd

        self.N50 = None
        self.stats = Counter()
        self.dists = Counter()
        self.total_array = []
        self.non_dup_array = []

    def parse_bam(self, bamfile, max_read_pairs=-1):
        '''Extract QC metrics from a specified bam file. It requires a read name sorted bam file.
        By default, it will parse all reads in the bam file, but a limit can be specified by max_read_pairs.
        This method performs read pairing.
        '''

        self.paths['bamfile'] = bamfile
        self.paths['bamname'] = os.path.basename(bamfile)

        a = None
        b = None
        i = 0

        with pysam.AlignmentFile(self.paths['bamfile']) as bam_fh:
            self.extract_header_info(bam_fh.header)

            for read in bam_fh:
                if read.is_secondary or read.is_supplementary:
                    continue
                if a is None:
                    a = read
                    continue
                if max_read_pairs != -1 and i / 2 > max_read_pairs:
                    break

                if read.query_name == a.query_name:
                    b = read
                    self.process_pair(a, b)
                else:
                    a = read

                if i % 1000 == 0:
                    self.update_dup_stats()
                i += 1

        self.finalize_stats()

    def extract_header_info(self, header, xx=50):
        '''Extract reference names, calculate N50, get total assembly length, and get set of contigs > 10kbp from a pysam header.
        Also checks if input bamfile is labeled as coordinate sorted and throws a ValueError if True.

            Args:
                header (pysam.AlignmentFile.header): the header from which to extract reference sequence lengths
                xx (float): the XX of NXX. we assume it is N50 so the default is 50

            Sets:
                self.refs dict(int-->str): ref_id --> ref_name mappings for the assembly
                self.contig_len (int): the NXX (probably N50) of the assembly based on the header
                self.total (int): the total length of the assembly
                self.contigs_greater_10k (set(str)): The set of names of contigs with length > 10Kbp
            Raises:
                ValueError if header labels bamfile as coordinate sorted
        '''

        if 'HD' in header and 'SO' in header['HD'] and header['HD']['SO'].lower().strip() == 'coordinate':
            raise ValueError('Error: bam_to_mate_hist.py requires read name sorted input, but bamfile {} is coordinate sorted'.format(self.paths['bamfile']))

        self.refs = header.references
        self.stats['num_refs'] = len(self.refs)

        self.N50, self.total_length = calc_nxx(header)
        self.contigs_greater_10k = set([contig['SN'] for contig in header['SQ'] if contig['LN'] > 10000])

    def process_pair(self, a, b):
        '''Extract stats from a pair of reads.
        Updates per read and per mapped pair stats separately.

        Args:
            a (pysam.AlignedSegment) One read in pair
            b (pysam.AlignedSegment) Other read in pair
        '''

        self.stats['total_read_pairs'] += 1

        self.update_read_stats(a)
        self.update_read_stats(b)

        if not a.is_unmapped and not b.is_unmapped:
            self.update_mapped_pair_stats(a, b)

    def update_read_stats(self, read):
        '''Update per read stats based on given read.

        Args:
            read (pysam.AlignedSegment): read to extract stats from
        '''
        self.stats['total_reads'] += 1
        if read.is_unmapped:
            self.stats['unmapped_reads'] += 1
        elif read.mapping_quality == 0:
            self.stats['mapq0_reads'] += 1
        if read.has_tag('SA'):
            self.stats['split_reads'] += 1
        if read.is_duplicate:
            self.stats['duplicate_reads'] += 1

    def update_mapped_pair_stats(self, a, b):
        '''Update mapped pair stats given a pair of reads.

        Args:
            a (pysam.AlignedSegment): One read
            b (pysam.AlignedSegment): Other read
        '''
<<<<<<< HEAD
        if a.reference_name != b.reference_name:
            self.stats['intercontig_pairs'] += 1

=======

        is_high_qual_pair = self.is_high_qual_pair(a, b)

        if is_high_qual_pair:
            self.stats['total_read_pairs_hq'] += 1

        if a.reference_name != b.reference_name:
            self.stats['intercontig_pairs'] += 1

            if is_high_qual_pair:
                self.stats['intercontig_pairs_hq'] += 1

>>>>>>> e503cbfd
            refa_stub = a.reference_name.split('.')[0]
            refb_stub = b.reference_name.split('.')[0]

            if refa_stub != refb_stub:
                self.stats['different_ref_stub_pairs'] += 1

        else:
            self.stats['total_pairs_on_same_contig'] += 1
            if (a.is_reverse and b.is_reverse) or (not a.is_reverse and not b.is_reverse):
                self.stats['pairs_on_same_strand'] += 1
            dist = abs(a.reference_start - b.reference_start)
            self.dists[dist] += 1

<<<<<<< HEAD
=======
            if is_high_qual_pair:
                self.stats['pairs_intracontig_hq'] += 1
                if dist > 10000:
                    self.stats['pairs_intracontig_hq_gt10kbp'] += 1
                if (a.is_reverse and b.is_reverse) or (not a.is_reverse and not b.is_reverse):
                    self.stats['pairs_on_same_strand_hq'] += 1

>>>>>>> e503cbfd
            if dist > 10000:
                self.stats['pairs_greater_10k'] += 1
            if dist == 0:
                self.stats['zero_dist_pairs'] += 1
            if a.reference_name in self.contigs_greater_10k:
                self.stats['pairs_on_contigs_greater_10k'] += 1
                if dist > 10000:
                    self.stats['pairs_greater_10k_on_contigs_greater_10k'] += 1

<<<<<<< HEAD
=======
    def is_high_qual_pair(self, a, b):
        return min(a.mapping_quality, b.mapping_quality) >= 20 and max(a.get_tag('NM'), b.get_tag('NM') <= 5) and not a.is_duplicate and not b.is_duplicate

>>>>>>> e503cbfd
    def update_dup_stats(self):
        '''Update lists of duplication statistics.
        '''

        self.total_array.append(self.stats['total_reads'])
        self.non_dup_array.append(self.stats['total_reads'] - self.stats['duplicate_reads'])

    def finalize_stats(self):
        '''Finalize stats from a bam file after reads are processed.
        '''
        self.total_array = np.array(self.total_array)
        self.non_dup_array = np.array(self.non_dup_array)
        self.stats['proportion_pairs_greater_10k_on_contigs_greater_10k'] = self.stats['pairs_greater_10k_on_contigs_greater_10k'] / \
                                                                            self.stats['pairs_on_contigs_greater_10k']

    def plot_dup_saturation(self, target_x=100000000, min_sample=100000, target_y=None):
        '''Fit and plot a saturation curve from cumulative total and non-dup read counts.

            Args:
                target_x (int): Total reads to extrapolate to.
                target_y (int): Non-dup reads to extrapolate to. If specified with target_x, plots a point.

            Uses:
                self.paths['outfile_prefix'] (str): Path prefix for output files.
                self.total_array (np.array(int)): Numpy array of total reads, recorded every 1000 reads.
                self.non_dup_array (np.array(int)): Numpy array of non-duplicate read counts, recorded every 1000 reads.

            Sets:
                self.stats['observed_dup_rate'] (float): Observed rate of read duplication
                self.stats['extrapolated_dup_rate'] (float): Rate of duplication extrapolated to target_read_total
                self.stats['target_read_total'] (int): Read count to extrapolate to.
                self.stats['dup_sat_V'] (float): Optimization parameter for saturation curve.
                self.stats['dup_sat_K'] (float): Optimization parameter for saturation curve.
                self.paths['dup_sat_curve'] (str): Path to dup_sat_curve plot.
        '''

        self.stats['observed_dup_rate'] = -1
        self.stats['extrapolated_dup_rate'] = -1
        self.stats['target_read_total'] = target_x
        self.stats['dup_sat_V'] = -1
        self.stats['dup_sat_K'] = -1

        outfile = self.paths['outfile_prefix'] + '.dup_saturation.png'
        self.paths['dup_sat_curve'] = outfile

        if self.total_array[-1] < min_sample:
            UserWarning('too few reads to estimate duplication rate (<{0})!!'.format(min_sample))
            fig, ax = plt.subplots(1)
            plt.title('Insufficient reads to estimate duplication rate!!!')
            plt.savefig(outfile)
            plt.close()
            return 0

        try:
            params, params_cov = optimize.curve_fit(saturation,
                                                    self.total_array,
                                                    self.non_dup_array,
                                                    p0=[self.total_array[-1],
                                                        self.non_dup_array[-1]/2],
                                                    maxfev=6000
                                                    )
        except RuntimeError as e:
            UserWarning('Convergence failed for duplicate curve fitting')
            fig, ax = plt.subplots(1)
            plt.title('Convergence failed for duplicate curve fitting!!!')
            plt.savefig(outfile)
            plt.close()
            return 0

        self.stats['dup_sat_V'] = params[0]
        self.stats['dup_sat_K'] = params[1]

        if target_x is not None:
            # print(args.target_x.dtype)
            coord_max = target_x
            t = np.linspace(0, target_x, 1000)
        elif target_y is not None:
            coord_max = target_y
            x_temp = self.total_array[-1]
            y_temp = saturation(x_temp, *params)
            while y_temp < args.target_y:
                x_temp += 1000000
                y_temp = saturation(x_temp, *params)
            t = np.linspace(0, x_temp, 1000)
        else:
            coord_max = self.total_array[-1]
            t = np.linspace(0, self.total_array[-1], 1000)

        fig, ax = plt.subplots(1)
        plt.plot(self.total_array, self.non_dup_array, 'k')
        plt.plot(t, saturation(t, *params), 'r-')

        self.stats['observed_dup_rate'] = 1-float(self.non_dup_array[-1])/self.total_array[-1]
        non_dup_rate = None

        if target_x is not None:
            print('At {} reads, estimated {:.0f} non-dup reads'.format(target_x, saturation(target_x, *params)))
            print('True non-dup reads: {}'.format(target_y))
            non_dup_rate = saturation(target_x, *params) / float(target_x)
            if target_y is not None:
                plt.plot(target_x, target_y, 'bo')
        self.stats['extrapolated_dup_rate'] = 1-non_dup_rate if non_dup_rate is not None else None

        patch = matplotlib.patches.Rectangle((0, 0), self.total_array[-1], self.non_dup_array[-1], fill=False, color='k')
        ax.add_patch(patch)
        plt.ylim(0, coord_max)
        plt.xlim(0, coord_max)
        if non_dup_rate is not None:
            plt.title('{}\nproportion duplicated (sampled): {:.2f}\nproportion duplicated (extrapolated): {:.2f}'.format(
                outfile, self.stats['observed_dup_rate'], 1-non_dup_rate))
        else:
            plt.title('{}\nproportion duplicated (sampled): {:.2f}'.format(
                outfile, self.stats['observed_dup_rate']))
        plt.xlabel('Total reads')
        plt.ylabel('Non-duplicate reads')
        plt.tight_layout()
        plt.savefig(outfile)
        plt.close()

        print('Best V = {}, best K = {}'.format(self.stats['dup_sat_V'], self.stats['dup_sat_K']))

        return 0

    def plot_histograms(self):
        '''Make the read distance long, short, and log_log histograms using matplotlib and write them to disk.

        Args:
            self.dists (dict(int, int) of mate distances and counts): Distances to plot in histogram.
            self.num_pairs (int): number of read pairs analyzed

        Uses:
            self.paths['outfile_prefix'] (str):  Path prefix for output files.
        '''

        num_dists = sum(self.dists.values())
        num_pairs = self.stats['total_read_pairs']
        title_string = '\nMate distance distribution for first {} read pairs for sample\n{}'.format(num_pairs,
                                                                                                    self.paths['bamname'])
        fig1, ax = plt.subplots(1)
        plt.hist(list(self.dists.keys()), weights=list(self.dists.values()), bins=50)

        ax.set_ylim(0.5, num_dists * 2)
        plt.yscale('log', nonposy='clip')
        plt.title(title_string)
        plt.xlabel('Distance between read pair mates in Hi-C mapping (same contig)')
        plt.ylabel('Number of reads')
        long_hist_path = self.paths['outfile_prefix'] + '_long.png'
        fig1.savefig(long_hist_path)
        plt.close(fig1)
        self.paths['long_hist'] = long_hist_path

        fig2, ax = plt.subplots(1)
        plt.hist(list(self.dists.keys()), weights=list(self.dists.values()), bins=range(0, 20000, 500))
        ax.set_xlim(0, 20000)
        ax.set_ylim(0.5, num_pairs * 2)
        plt.yscale('log', nonposy='clip')
        plt.title(title_string)
        plt.xlabel('Distance between read pair mates in Hi-C mapping (same contig)')
        plt.ylabel('Number of reads')
        short_hist_path = self.paths['outfile_prefix'] + '_short.png'
        fig2.savefig(short_hist_path)
        plt.close(fig2)
        self.paths['short_hist'] = short_hist_path

        fig3, ax = plt.subplots(1)
        offset_dists = {}
        for key, value in self.dists.items():
            offset_dists[key+1] = value
        min_dist = min(offset_dists.keys())
        max_dist = max(offset_dists.keys())
        plt.hist(list(offset_dists.keys()),
                 weights=list(offset_dists.values()),
                 bins=np.logspace(np.log10(min_dist),
                                  np.log10(max_dist),
                                  50),
                 log=True)
        ax.set_ylim(0.5, num_pairs * 2)
        plt.yscale('log', nonposy='clip')
        plt.xscale('log')
        plt.xlim(xmin=1)
        plt.title(title_string)
        plt.xlabel('Distance between read pair mates in Hi-C mapping (same contig, log scale)')
        plt.ylabel('Number of reads (log scale)')
        plt.tight_layout()
        log_log_hist_path = self.paths['outfile_prefix'] + '_log_log.png'
        fig3.savefig(log_log_hist_path)
        plt.close(fig3)
        self.paths['log_log_hist'] = log_log_hist_path

    def html_from_judgement(self):
        '''Set a formatted HTML string based on two judgment bool values
            Uses:
                self.judge_good (bool): does the hi-c library show characteristics of 'goodness', e.g. many long-distance contacts etc.
                self.judge_bad (bool): does the hi-c library show 'bad' characteristics, e.g. zero-distance reads or too many duplicates.
            Sets:
                self.judge_html (str): an HTML string to be substituted into the report to subjectively grade the assembly. 4 possibilities.
            Raises:
                ValueError: if impossible logical situations occur given two bools.

        '''

        if self.judge_good and not self.judge_bad:
            self.judge_html = '<span class="pass">PASS</span>'
        elif not self.judge_good and self.judge_bad:
            self.judge_html = '<span class="fail">FAIL</span>'
        elif self.judge_good and self.judge_bad:
            self.judge_html = '<span class="mixed-results">MIXED RESULTS</span>'
        elif not self.judge_good and not self.judge_bad:
            self.judge_html = '<span class="low-signal">LOW SIGNAL</span>'
        else:
            raise ValueError('logical impossibility!')

    def pass_judgement(self):
        '''Pass judgement on the library according to certain mostly subjective ideas about what is good

        Uses:
            self.stats ({str: float/str}): mapping of lib characteristics to their values

        Sets:
            self.judge_good (bool): does the hi-c library show characteristics of 'goodness', e.g. many long-distance contacts etc.
            self.judge_bad (bool): does the hi-c library show 'bad' characteristics, e.g. zero-distance reads or too many duplicates.
            self.judge_html (str): an HTML string to put into pass/fail box
        '''
<<<<<<< HEAD
        long_contacts = self.stats['pairs_greater_10k'] / self.stats['total_read_pairs'] > 0.05
        long_floor = self.stats['pairs_greater_10k'] / self.stats['total_read_pairs'] > 0.01
        useful_contacts = self.stats['intercontig_pairs'] / self.stats['total_read_pairs'] > 0.3
=======
        long_contacts = self.stats['pairs_intracontig_hq_gt10kbp'] / self.stats['total_read_pairs_hq'] > 0.05
        long_floor = self.stats['pairs_intracontig_hq_gt10kbp'] / self.stats['total_read_pairs_hq'] > 0.01
        useful_contacts = self.stats['intercontig_pairs_hq'] / self.stats['total_read_pairs_hq'] > 0.1
>>>>>>> e503cbfd
        low_contiguity = self.N50 < 100000
        many_zero_pairs = self.stats['zero_dist_pairs'] / self.stats['total_read_pairs'] > 0.1
        many_many_zero_pairs = self.stats['zero_dist_pairs'] / self.stats['total_read_pairs'] > 0.2
        high_dupe = (self.stats['duplicate_reads'] / self.stats['total_reads'] > 0.05 and self.stats['total_read_pairs'] <= 1e6) \
                    or (self.stats['duplicate_reads'] / self.stats['total_reads'] > 0.3 and self.stats['total_read_pairs'] <= 1e8)

        #print long_contacts, long_floor, useful_contacts, low_contiguity, many_zero_pairs, many_many_zero_pairs, high_dupe
        if (long_contacts or useful_contacts) and (low_contiguity or long_floor):
            good = True
        else:
            good = False

        bad = False
        if low_contiguity:
            if many_many_zero_pairs or high_dupe:
                bad = True
        else:
            if many_zero_pairs or high_dupe or not long_floor:
                bad = True
        self.judge_good = good
        self.judge_bad = bad
        self.html_from_judgement()

    def stringify_stats(self):
        '''Convert stats to output dictionary with pretty strings and percents.

        Uses:
            self.to_percents ({str: (int, int)}): Mapping of keys to numerator, denominator pair for conversion to percents.
            self.convert_to_pairs (set(str)): Set of keys from stats dict that represent per read statistics.
            self.per_pair_metrics (set(str)): Set of keys from stats dict that represent per read pair statistics.
            self.paths ({str: str}): Mapping of names to paths.

        Sets:
            self.other_stats ({str: (float, str)}): Mapping of keys to value, format pair.
            self.out_stats ({str: str}): Mapping of stat keys to formatted strings.
        '''


        if self.stats['extrapolated_dup_rate'] > 0:
            extrap_dup_rate = self.stats['extrapolated_dup_rate'] * 100
        else:
            extrap_dup_rate = self.stats['extrapolated_dup_rate']

        # Dict of key --> (value, fmt) pairs for items that aren't counts
        self.other_stats = {
                            'N50': (self.N50, '{:,}'),
                            'contigs': (len(self.refs), '{:,}'),
                            'contigs_greater_10k': (len(self.contigs_greater_10k), '{:,}'),
                            'total_length': (self.total_length, '{:,}'),
                            'total_reads': (self.stats['total_reads'], '{:,}'),
                            'target_read_total': (self.stats['target_read_total'], '{:,}'),
                            'extrapolated_dup_rate': (extrap_dup_rate, '{:.2f}%'),
                            'judgment': (self.judge_html, '{}')
                            }
        self.out_stats = {}
        for key, (num, denom) in self.to_percents.items():
            try:
                self.out_stats[key] = '{:.2f}%'.format((self.stats[num] / self.stats[denom]) * 100)
            except ZeroDivisionError as e:
                self.out_stats[key] = 'NaN'

        for item in self.convert_to_pairs:
            self.out_stats[item] = '{:,}'.format(self.stats[item] // 2)

        for item in self.per_pair_metrics:
            self.out_stats[item] = '{:,}'.format(self.stats[item])

        for item in self.paths:
            if item == "bamname":
                self.out_stats[item] = self.paths[item]
            else:
                self.out_stats[item] = os.path.abspath(self.paths[item])

        for key, (value, fmt) in self.other_stats.items():
            try:
                self.out_stats[key] = fmt.format(value)
            except:
                print(key, value, fmt)
                sys.exit()

    def print_stats(self, count_diff_refname_stub=False):
        '''Print statistical summary to standard out.

        Uses:
            self.paths ({str: str}): Mapping of names to paths.
            self.out_stats ({str: str}): Mapping of stat keys to formatted strings.
            count_diff_refname_stub (bool): Whether we are counting the contig name stub differences.
        '''

        print('Histograms written to:', self.paths['long_hist'], self.paths['short_hist'], self.paths['log_log_hist'])
        print('Duplicate saturation curve written to: {}'.format(self.paths['dup_sat_curve']))

        print('Number of contigs (more is harder):')
        print(self.out_stats['contigs'])

        print('Number of contigs greater than 10KB (longer contigs are better):')
        print(self.out_stats['contigs_greater_10k'])

        print('N50 of input assembly (longer contigs are better):')
        print(self.out_stats['N50'])

        print('Length of input assembly (bigger is harder):')
        print(self.out_stats['total_length'])

        print('Counts of zero distances (many is a sign of bad prep):')
        print(self.out_stats['zero_dist_pairs'],
              'of total',
              self.out_stats['total_read_pairs'],
              self.out_stats['perc_zero_dist_pairs']
              )

        print('Count of same-contig read pairs with distance > 10KB (many is a sign of good prep):')
        print(self.out_stats['pairs_greater_10k'],
              'of total',
              self.out_stats['total_read_pairs'],
              self.out_stats['perc_pairs_greater_10k']
              )

        print('Proportion of reads mapping to contigs > 10 Kbp with inserts > 10 Kbp:')
        print(self.out_stats['pairs_greater_10k_on_contigs_greater_10k'],
              'of total',
              self.out_stats['pairs_on_contigs_greater_10k'],
              self.out_stats['perc_pairs_greater_10k_on_contigs_greater_10k']
              )

        print('Count of read pairs with mates mapping to different chromosomes/contigs (sign of good prep IF same genome):')
        print(self.out_stats['intercontig_pairs'],
              'of total',
              self.out_stats['total_read_pairs'],
              self.out_stats['perc_intercontig_pairs']
              )

        print('Count of split reads (more is usually good, as indicates presence of Hi-C junction in read):')
        print(self.out_stats['split_reads'],
              'of total',
              self.stats['total_reads'],
              self.out_stats['perc_split_reads']
              )

        print('Count of MAPQ zero reads (bad, ambiguously mapped):')
        print(self.out_stats['mapq0_reads'],
              'of total',
              self.out_stats['total_reads'],
              self.out_stats['perc_mapq0_reads']
              )

        print('Count of duplicate reads (-1 if insufficient to estimate; duplicates are bad; WILL ALWAYS BE ZERO UNLESS BAM FILE IS PREPROCESSED TO SET THE DUPLICATES FLAG):')
        print(self.out_stats['duplicate_reads'],
              'of total',
              self.out_stats['total_reads'],
              self.out_stats['perc_duplicate_reads']
              )

        print('Percent duplicated at {} reads: {} (-1 if insufficient to estimate)'.format(self.out_stats['target_read_total'], self.out_stats['extrapolated_dup_rate']))

        if count_diff_refname_stub:
            print('Count of read pairs with mates mapping to different reference groupings, e.g. genomes (sign of bad ' \
                  'prep potentially):')
            print(self.out_stats['different_ref_stub_pairs'],
                  'of total',
                  self.out_stats['total_read_pairs'],
                  self.out_stats['perc_different_ref_stub_pairs']
                  )

    def write_stat_table(self):
        '''Writes the stats as a plain text file.

        Uses:
            self.out_stats ({str: str}): Mapping of stat keys to formatted strings.
            self.paths['outfile_prefix'] (str):  Path prefix for output files.
        '''

        tsv = self.paths['outfile_prefix'] + '.tsv'

        with open(tsv, "w") as outfile:
            for k, v in self.out_stats.items():
                if k == "refs" or k == "dists":
                    #skip long metadata fields we don't really need
                    continue
                print(k, v, sep="\t", file=outfile)

    def write_dists_file(self):
        '''Writes the dists as a plain text file.

        Uses:
            self.out_stats ({str: str}): Mapping of stat keys to formatted strings.
            self.paths['outfile_prefix'] (str):  Path prefix for output files.

        Args:
            stat_dict ({str:str/float}): dict mapping stat labels to their values and other info.
        '''
        if not self.paths['outfile_prefix'].endswith(".dists"):
            outfile_name = self.paths['outfile_prefix'] + ".dists"
        else:
            outfile_name = self.paths['outfile_prefix']

        with open(outfile_name, "w") as outfile:
            for k, v in self.dists.items():
                print(k, v, sep="\t", file=outfile)

    def write_pdf_report(self):
        '''Make the pdf report using the template.
        Requires markdown template in the collateral directory of bam_to_mate_hist.

        Uses:
            self.paths['script_dir']: Path to bam_to_mate_hist directory.
            self.out_stats ({str: str}): Mapping of stat keys to formatted strings.
            self.paths['outfile_prefix'] (str):  Path prefix for output files.
        '''
        options = {
            'page-size': 'A4',
            'dpi': 350,
            'margin-top': '0.75in',
            'margin-right': '0.75in',
            'margin-bottom': '0.75in',
            'margin-left': '0.75in',
            'encoding': "UTF-8",
            'custom-header': [
                ('Accept-Encoding', 'gzip')
            ],
            'no-outline': None
        }

        template_path = os.path.join(self.paths['script_dir'], "collateral", "HiC_QC_report_template.md")
        style_path = os.path.join(self.paths['script_dir'], "collateral", "style.css")
        commit_path = os.path.join(self.paths['script_dir'], "collateral", "commit_id")
<<<<<<< HEAD
=======

>>>>>>> e503cbfd
        if not os.path.exists(template_path):
            UserWarning("Can't find markdown template at {}! Exitting...".format(
                qc_repo_path)
            )
            sys.exit(1)

        if os.path.exists(commit_path):
            with open(commit_path) as commit_file:
                commit_id = commit_file.read().strip()
        else:
            commit_id = "unversioned"


        with open(template_path) as template_fh:
            template_string = template_fh.read()
            sub_str = template_string.replace("COMMIT_VERSION", commit_id)  # versions report
            sub_str = sub_str.format(**self.out_stats)  # splat the statistics and path into the markdown, render as html
            html = md.markdown(sub_str, extensions=['tables', 'nl2br'])

            # write out just html
            with open(self.paths['outfile_prefix'] + "_qc_report.html", 'w') as html_out:
                html_out.write(html)

            # print html
            pdfkit.from_string(html, self.paths['outfile_prefix'] + "_qc_report.pdf", options=options, css=style_path)

def parse_args():
    '''parse command-line args

    Args:
        desc(str): program description, e.g. __file__

    Returns:
        args (dict): dict of the form {arg_name: arg_value}
    '''
    parser = argparse.ArgumentParser(description=__file__)
    parser.add_argument('-n', '--num_reads', default=1000000, type=int,
                        help='Number of reads from bam file to use. Use -1 to use all reads. Default: %(default)s')
    parser.add_argument('-b', '--bam_file', required=True, type=str,
                        help='BAM file to evaluate for QC')
    parser.add_argument('--count_diff_refname_stub', action='store_true',
                        help='Can be used to QC differently given reference name formatting. For internal use.')
    parser.add_argument('--outfile_prefix', '-o', default='Read_mate_dist', type=str,
                        help='Path to which to write plots to (PNG suffix will be attached).')
    parser.add_argument('--make_report', '-r', default=False, action='store_true',
                        help='Whether to export results in a PDF report. Requires that the QC script be' \
                             'in the same directory as the QC repo\'s collateral directory. Default: False.')
    parser.add_argument('--target_read_total', type=int, default=100000000, help='Total read count for duplicate read extrapolation (Default: %(default)s)')

    args = parser.parse_args()

    return args

def estimate_required_num_reads(diff_contig, refs, num_pairs, target=600.0):
    '''estimate the desired number of reads total based on the observed reads'''

    target_num = len(refs) * target  # desired among-contig
    diff_rate = float(diff_contig) / float(num_pairs)  # rate of among-contig per read pair
    total_num = target_num / diff_rate
    return int(total_num)

if __name__ == "__main__":
    args = parse_args()
    dirname = os.path.dirname(args.outfile_prefix)
    if dirname != '' and not os.path.exists(dirname):
        os.makedirs(dirname)

    QC = HiCQC(outfile_prefix=args.outfile_prefix)
    if args.num_reads != -1:
        print('parsing the first {} read pairs in bam file {} to QC Hi-C library quality'.format(args.num_reads, args.bam_file))
    else:
        print('parsing all read pairs in bam file {} to QC Hi-C library quality'.format(args.bam_file))

    QC.parse_bam(args.bam_file, max_read_pairs=args.num_reads)
    QC.plot_dup_saturation()
    QC.pass_judgement()
    QC.html_from_judgement()
    QC.plot_histograms()
    QC.stringify_stats()
    QC.print_stats()
    QC.write_stat_table()
    QC.write_dists_file()
    QC.write_pdf_report()<|MERGE_RESOLUTION|>--- conflicted
+++ resolved
@@ -78,10 +78,7 @@
         '''
         self.per_read_metrics = set(['total_reads', 'unmapped_reads', 'split_reads', 'duplicate_reads', 'mapq0_reads'])
         self.per_pair_metrics = set(['intercontig_pairs',
-<<<<<<< HEAD
-=======
                                      'intercontig_pairs_hq',
->>>>>>> e503cbfd
                                      'different_ref_stub_pairs',
                                      'pairs_greater_10k',
                                      'zero_dist_pairs',
@@ -89,50 +86,34 @@
                                      'pairs_on_contigs_greater_10k',
                                      'pairs_greater_10k_on_contigs_greater_10k',
                                      'pairs_on_same_strand',
-<<<<<<< HEAD
-                                     'total_read_pairs'
-=======
                                      'pairs_intracontig_hq_gt10kbp',
                                      'pairs_intracontig_hq',
                                      'pairs_on_same_strand_hq',
                                      'total_read_pairs',
                                      'total_read_pairs_hq'
->>>>>>> e503cbfd
                                      ])
         # Dictionary of key --> numerator, denominator pairs for stringify_stats
         self.to_percents =    {
                                'perc_zero_dist_pairs': ('zero_dist_pairs', 'total_read_pairs'),
                                'perc_pairs_greater_10k': ('pairs_greater_10k', 'total_read_pairs'),
                                'perc_pairs_greater_10k_on_contigs_greater_10k': ('pairs_greater_10k_on_contigs_greater_10k', 'pairs_on_contigs_greater_10k'),
-<<<<<<< HEAD
-                               'perc_intercontig_pairs': ('intercontig_pairs', 'total_read_pairs'),
-=======
                                'perc_pairs_intra_hq_gt10kbp': ('pairs_intracontig_hq_gt10kbp', 'pairs_intracontig_hq'),
                                'perc_pairs_on_same_strand': ('pairs_on_same_strand', 'total_pairs_on_same_contig'),
                                'perc_pairs_on_same_strand_hq': ('pairs_on_same_strand_hq', 'pairs_intracontig_hq'),
                                'perc_intercontig_pairs': ('intercontig_pairs', 'total_read_pairs'),
                                'perc_intercontig_pairs_hq': ('intercontig_pairs_hq', 'total_read_pairs_hq'),
->>>>>>> e503cbfd
                                'perc_split_reads': ('split_reads', 'total_reads'),
                                'perc_duplicate_reads': ('duplicate_reads', 'total_reads'),
                                'perc_mapq0_reads': ('mapq0_reads', 'total_reads'),
                                'perc_unmapped_reads': ('unmapped_reads', 'total_reads'),
-<<<<<<< HEAD
-                               'perc_different_ref_stub_pairs': ('different_ref_stub_pairs', 'total_read_pairs'),
-                               'perc_pairs_on_same_strand': ('pairs_on_same_strand', 'total_pairs_on_same_contig')
-=======
                                'perc_hq_rp': ('total_read_pairs_hq', 'total_read_pairs'),
                                'perc_different_ref_stub_pairs': ('different_ref_stub_pairs', 'total_read_pairs'),
->>>>>>> e503cbfd
                                }
 
         self.convert_to_pairs = set(['unmapped_reads', 'split_reads', 'duplicate_reads', 'mapq0_reads'])
 
         self.paths = {'script_dir': os.path.dirname(__file__), 'outfile_prefix': outfile_prefix}
-<<<<<<< HEAD
-=======
         self.paths['pg_logo'] = os.path.join(self.paths['script_dir'], 'collateral', 'PGBlueLogoHorSmall.png')
->>>>>>> e503cbfd
 
         self.N50 = None
         self.stats = Counter()
@@ -243,24 +224,18 @@
             a (pysam.AlignedSegment): One read
             b (pysam.AlignedSegment): Other read
         '''
-<<<<<<< HEAD
+
+        is_high_qual_pair = self.is_high_qual_pair(a, b)
+
+        if is_high_qual_pair:
+            self.stats['total_read_pairs_hq'] += 1
+
         if a.reference_name != b.reference_name:
             self.stats['intercontig_pairs'] += 1
 
-=======
-
-        is_high_qual_pair = self.is_high_qual_pair(a, b)
-
-        if is_high_qual_pair:
-            self.stats['total_read_pairs_hq'] += 1
-
-        if a.reference_name != b.reference_name:
-            self.stats['intercontig_pairs'] += 1
-
             if is_high_qual_pair:
                 self.stats['intercontig_pairs_hq'] += 1
 
->>>>>>> e503cbfd
             refa_stub = a.reference_name.split('.')[0]
             refb_stub = b.reference_name.split('.')[0]
 
@@ -274,8 +249,6 @@
             dist = abs(a.reference_start - b.reference_start)
             self.dists[dist] += 1
 
-<<<<<<< HEAD
-=======
             if is_high_qual_pair:
                 self.stats['pairs_intracontig_hq'] += 1
                 if dist > 10000:
@@ -283,7 +256,6 @@
                 if (a.is_reverse and b.is_reverse) or (not a.is_reverse and not b.is_reverse):
                     self.stats['pairs_on_same_strand_hq'] += 1
 
->>>>>>> e503cbfd
             if dist > 10000:
                 self.stats['pairs_greater_10k'] += 1
             if dist == 0:
@@ -293,12 +265,9 @@
                 if dist > 10000:
                     self.stats['pairs_greater_10k_on_contigs_greater_10k'] += 1
 
-<<<<<<< HEAD
-=======
     def is_high_qual_pair(self, a, b):
         return min(a.mapping_quality, b.mapping_quality) >= 20 and max(a.get_tag('NM'), b.get_tag('NM') <= 5) and not a.is_duplicate and not b.is_duplicate
 
->>>>>>> e503cbfd
     def update_dup_stats(self):
         '''Update lists of duplication statistics.
         '''
@@ -522,15 +491,9 @@
             self.judge_bad (bool): does the hi-c library show 'bad' characteristics, e.g. zero-distance reads or too many duplicates.
             self.judge_html (str): an HTML string to put into pass/fail box
         '''
-<<<<<<< HEAD
-        long_contacts = self.stats['pairs_greater_10k'] / self.stats['total_read_pairs'] > 0.05
-        long_floor = self.stats['pairs_greater_10k'] / self.stats['total_read_pairs'] > 0.01
-        useful_contacts = self.stats['intercontig_pairs'] / self.stats['total_read_pairs'] > 0.3
-=======
         long_contacts = self.stats['pairs_intracontig_hq_gt10kbp'] / self.stats['total_read_pairs_hq'] > 0.05
         long_floor = self.stats['pairs_intracontig_hq_gt10kbp'] / self.stats['total_read_pairs_hq'] > 0.01
         useful_contacts = self.stats['intercontig_pairs_hq'] / self.stats['total_read_pairs_hq'] > 0.1
->>>>>>> e503cbfd
         low_contiguity = self.N50 < 100000
         many_zero_pairs = self.stats['zero_dist_pairs'] / self.stats['total_read_pairs'] > 0.1
         many_many_zero_pairs = self.stats['zero_dist_pairs'] / self.stats['total_read_pairs'] > 0.2
@@ -757,10 +720,7 @@
         template_path = os.path.join(self.paths['script_dir'], "collateral", "HiC_QC_report_template.md")
         style_path = os.path.join(self.paths['script_dir'], "collateral", "style.css")
         commit_path = os.path.join(self.paths['script_dir'], "collateral", "commit_id")
-<<<<<<< HEAD
-=======
-
->>>>>>> e503cbfd
+
         if not os.path.exists(template_path):
             UserWarning("Can't find markdown template at {}! Exitting...".format(
                 qc_repo_path)

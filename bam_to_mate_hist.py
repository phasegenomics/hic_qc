#!/usr/bin/python

# takes a bam file and makes a histogram of distances between mate alignments to the
# reference assembly
# takes the first 1M read pairs by default

### USAGE:
# python bam_to_mate_hist.py -b <BAM_FILE> -n <NUM_READS_TO_USE> -o <outfile_stub>
# creates files in the working directory with relevant plots, also text files of statistics.
# flip -r flag  (assuming you have dependencies) to make a PDF report with everything together.

from __future__ import print_function
from __future__ import division

from pbr import version
import sys
import pysam
import numpy as np
import argparse
import os
import matplotlib
from collections import Counter

matplotlib.use('Agg')
import matplotlib.pyplot as plt
import pdfkit
import markdown as md
from scipy import optimize

__version__ = version.VersionInfo('bam_to_mate_hist').version_string()

def saturation(x, V, K):
    '''Computes non-duplicate read count given x reads and parameters V and K.
    Intended for use within scipy optimize.

    Args:
        x (int): Read count
        V (float): Optimization parameter
        K (float): Optimization parameter
    Returns:
        (float) Estimated non-duplicate read count
    '''

    return V * x / (x + K)

def calc_nxx(header, xx=50):
    '''Calculate the NXX (typically N50) of an assembly given a pysam.AlignmentHeader object.

        Args:
            header (pysam.AlignmentHeader): the header from which to extract reference sequence lengths
            xx (float): the XX of NXX. we assume it is N50 so the default is 50.

        Returns:
            contig_len (int): the NXX (probably N50) of the assembly
            total (int): The total length of contigs in the assembly
    '''

    frac = xx / 100.0
    lens = [contig['LN'] for contig in header['SQ']]
    lens.sort()
    total = sum(lens)
    nxx_len = total * frac

    cumsum = 0
    contig_len = 0
    for length in reversed(lens):
        contig_len = int(length)
        cumsum += length
        if cumsum >= nxx_len:
            break

    return contig_len, total

class HiCQC(object):
    '''Class for extracting QC metrics from bam files and using them
    to create plots, print results, save tables, and create pdf reports.
    '''

    def __init__(self, outfile_prefix='Read_mate_dist', rp_stats=None, mq_stats=None, edist_stats=None):
        '''Initialize metrics for later extraction and conversion.
        '''
        self.per_read_metrics = set(['total_reads', 'unmapped_reads', 'split_reads', 'duplicate_reads', 'mapq0_reads'])
        self.per_pair_metrics = set(['intercontig_pairs',
                                     'intercontig_pairs_hq',
                                     'different_ref_stub_pairs',
                                     'pairs_greater_10k',
                                     'zero_dist_pairs',
                                     'total_pairs_on_same_contig',
                                     'pairs_on_contigs_greater_10k',
                                     'pairs_greater_10k_on_contigs_greater_10k',
                                     'pairs_on_same_strand',
                                     'pairs_intracontig_hq_gt10kbp',
                                     'pairs_intracontig_hq',
                                     'pairs_on_same_strand_hq',
                                     'total_read_pairs',
                                     'total_read_pairs_hq',
                                     'proximo_usable_rp',
                                     'proximo_usable_rp_hq',
                                     ])
        # Dictionary of key --> numerator, denominator pairs for stringify_stats
        self.to_percents =    {
                               'perc_zero_dist_pairs': ('zero_dist_pairs', 'total_read_pairs'),
                               'perc_pairs_greater_10k': ('pairs_greater_10k', 'total_read_pairs'),
                               'perc_pairs_greater_10k_on_contigs_greater_10k': ('pairs_greater_10k_on_contigs_greater_10k', 'pairs_on_contigs_greater_10k'),
                               'perc_pairs_intra_hq_gt10kbp': ('pairs_intracontig_hq_gt10kbp', 'pairs_intracontig_hq'),
                               'perc_pairs_on_same_strand': ('pairs_on_same_strand', 'total_pairs_on_same_contig'),
                               'perc_pairs_on_same_strand_hq': ('pairs_on_same_strand_hq', 'pairs_intracontig_hq'),
                               'perc_intercontig_pairs': ('intercontig_pairs', 'total_read_pairs'),
                               'perc_intercontig_pairs_hq': ('intercontig_pairs_hq', 'total_read_pairs_hq'),
                               'perc_split_reads': ('split_reads', 'total_reads'),
                               'perc_duplicate_reads': ('duplicate_reads', 'total_reads'),
                               'perc_mapq0_reads': ('mapq0_reads', 'total_reads'),
                               'perc_unmapped_reads': ('unmapped_reads', 'total_reads'),
                               'perc_hq_rp': ('total_read_pairs_hq', 'total_read_pairs'),
                               'perc_different_ref_stub_pairs': ('different_ref_stub_pairs', 'total_read_pairs'),
                               }
        self.to_round = set([
                             'proximo_usable_rp_per_ctg_gt_5k',
                             'proximo_usable_rp_hq_per_ctg_gt_5k'
                             ])

        self.convert_to_pairs = set(['unmapped_reads', 'split_reads', 'duplicate_reads', 'mapq0_reads'])

        self.paths = {'script_dir': os.path.dirname(__file__), 'outfile_prefix': outfile_prefix}
        self.paths['pg_logo'] = os.path.join(self.paths['script_dir'], 'collateral', 'PGBlueLogoHorSmall.png')

        self.N50 = None
        self.stats = Counter()
        self.dists = Counter()
        self.total_array = []
        self.non_dup_array = []

        if rp_stats is not None and mq_stats is not None and edist_stats is not None:
            rps = []
            mqs = []
            edists = []
            self.mapping_dict = {}
            rp_stats = sorted(map(lambda x: int(1000 * x), rp_stats))
            mq_stats = sorted(map(int, mq_stats))
            edist_stats = list(reversed(sorted(map(int, edist_stats))))

            for rp in rp_stats:
                self.mapping_dict[rp] = {}
                for mq in mq_stats:
                    self.mapping_dict[rp][mq] = {}
                    for ed in edist_stats:
                        self.mapping_dict[rp][mq][ed] = 0
            self.rp_stats = rp_stats
            self.mq_stats = mq_stats
            self.edist_stats = edist_stats

        else:
            self.mapping_dict = None
            self.rp_array = None

    def parse_bam(self, bamfile, max_read_pairs=-1):
        '''Extract QC metrics from a specified bam file. It requires a read name sorted bam file.
        By default, it will parse all reads in the bam file, but a limit can be specified by max_read_pairs.
        This method performs read pairing.
        '''

        self.paths['bamfile'] = bamfile
        self.paths['bamname'] = os.path.basename(bamfile)

        a = None
        b = None
        i = 0

        with pysam.AlignmentFile(self.paths['bamfile']) as bam_fh:
            self.extract_header_info(bam_fh.header)

            for read in bam_fh:
                if read.is_secondary or read.is_supplementary:
                    continue
                if a is None:
                    a = read
                    continue
                if max_read_pairs != -1 and i / 2 > max_read_pairs:
                    break

                if read.query_name == a.query_name:
                    b = read
                    self.process_pair(a, b)
                else:
                    a = read

                if i % 1000 == 0:
                    self.update_dup_stats()
                i += 1

        self.finalize_stats()

    def extract_header_info(self, header, xx=50):
        '''Extract reference names, calculate N50, get total assembly length, and get set of contigs > 10kbp from a pysam header.
        Also checks if input bamfile is labeled as coordinate sorted and throws a ValueError if True.

            Args:
                header (pysam.AlignmentFile.header): the header from which to extract reference sequence lengths
                xx (float): the XX of NXX. we assume it is N50 so the default is 50

            Uses:
                self.mapping_dict (dict(int-->dict(int-->dict(int-->int)))): Nested dict with min_size, mapq, and edist keys
                                                                             and read pair counts as the inner values.

            Sets:
                self.refs dict(int-->str): ref_id --> ref_name mappings for the assembly
                self.contig_len (int): the NXX (probably N50) of the assembly based on the header
                self.total (int): the total length of the assembly
                self.contigs_greater_10k (set(str)): The set of names of contigs with length > 10Kbp
                self.contigs_greater_5k (set(str)): The set of names of contigs with length > 5Kbp
<<<<<<< HEAD
=======
                self.contigs_greater (dict(int-->set(str))): Dictionary with minimum lengths as keys and sets of contigs as values

>>>>>>> 5210854b
            Raises:
                ValueError if header labels bamfile as coordinate sorted
        '''

        if 'HD' in header and 'SO' in header['HD'] and header['HD']['SO'].lower().strip() == 'coordinate':
            raise ValueError('Error: bam_to_mate_hist.py requires read name sorted input, but bamfile {} is coordinate sorted'.format(self.paths['bamfile']))

        self.refs = header.references
        self.stats['num_refs'] = len(self.refs)

        self.N50, self.total_length = calc_nxx(header)
        self.contigs_greater_10k = set([contig['SN'] for contig in header['SQ'] if contig['LN'] > 10000])
        self.contigs_greater_5k = set([contig['SN'] for contig in header['SQ'] if contig['LN'] > 5000])
<<<<<<< HEAD
=======

        self.contigs_greater = {}

        if self.mapping_dict is not None:
            for min_size in self.mapping_dict.keys():
                self.contigs_greater[min_size] = set([contig['SN'] for contig in header['SQ'] if contig['LN'] > min_size])
>>>>>>> 5210854b

    def process_pair(self, a, b):
        '''Extract stats from a pair of reads.
        Updates per read and per mapped pair stats separately.

        Args:
            a (pysam.AlignedSegment) One read in pair
            b (pysam.AlignedSegment) Other read in pair
        '''

        self.stats['total_read_pairs'] += 1

        self.update_read_stats(a)
        self.update_read_stats(b)

        if not a.is_unmapped and not b.is_unmapped:
            self.update_mapped_pair_stats(a, b)

    def update_read_stats(self, read):
        '''Update per read stats based on given read.

        Args:
            read (pysam.AlignedSegment): read to extract stats from
        '''

        self.stats['total_reads'] += 1
        if read.is_unmapped:
            self.stats['unmapped_reads'] += 1
        elif read.mapping_quality == 0:
            self.stats['mapq0_reads'] += 1
        if read.has_tag('SA'):
            self.stats['split_reads'] += 1
        if read.is_duplicate:
            self.stats['duplicate_reads'] += 1

    def update_mapped_pair_stats(self, a, b):
        '''Update mapped pair stats given a pair of reads.

        Args:
            a (pysam.AlignedSegment): One read
            b (pysam.AlignedSegment): Other read
        '''

        is_high_qual_pair = self.is_high_qual_pair(a, b)

        if is_high_qual_pair:
            self.stats['total_read_pairs_hq'] += 1

        if a.reference_name != b.reference_name:
            self.stats['intercontig_pairs'] += 1

            if is_high_qual_pair:
                self.stats['intercontig_pairs_hq'] += 1

            refa_stub = a.reference_name.split('.')[0]
            refb_stub = b.reference_name.split('.')[0]

            if refa_stub != refb_stub:
                self.stats['different_ref_stub_pairs'] += 1

            if a.reference_name in self.contigs_greater_5k and b.reference_name in self.contigs_greater_5k:
                if min(a.mapping_quality, b.mapping_quality) > 0 and not any([a.is_duplicate, b.is_duplicate]):
                    self.stats['proximo_usable_rp'] += 1
                if is_high_qual_pair:
                    self.stats['proximo_usable_rp_hq'] += 1

        else:
            self.stats['total_pairs_on_same_contig'] += 1
            if (a.is_reverse and b.is_reverse) or (not a.is_reverse and not b.is_reverse):
                self.stats['pairs_on_same_strand'] += 1
            dist = abs(a.reference_start - b.reference_start)
            self.dists[dist] += 1

            if is_high_qual_pair:
                self.stats['pairs_intracontig_hq'] += 1
                if dist > 10000:
                    self.stats['pairs_intracontig_hq_gt10kbp'] += 1
                if (a.is_reverse and b.is_reverse) or (not a.is_reverse and not b.is_reverse):
                    self.stats['pairs_on_same_strand_hq'] += 1

            if dist > 10000:
                self.stats['pairs_greater_10k'] += 1
            if dist == 0:
                self.stats['zero_dist_pairs'] += 1
            if a.reference_name in self.contigs_greater_10k:
                self.stats['pairs_on_contigs_greater_10k'] += 1
                if dist > 10000:
                    self.stats['pairs_greater_10k_on_contigs_greater_10k'] += 1

            if self.mapping_dict is not None and \
               not (a.is_duplicate or b.is_duplicate):
                self.update_rp_array(a, b)

    def update_rp_array(self, a, b):
        '''Update nested dict of mapping stats based on current read pair a, b.

        Uses:
            self.rp_stats (list(int)): List of minimum insert sizes sorted from low to high
            self.mq_stats (list(int)): List of minimum mapq values sorted from low to high
            self.edist_stats (list(int)): List of maximum edit distances sorted from high to low

        Modifies:
            self.mapping_dict (dict(int-->dict(int-->dict(int-->int)))): Nested dict with min_size, mapq, and edist keys
                                                                         and read pair counts as the inner values.
        '''
        mq = min(a.mapping_quality, b.mapping_quality)
        isize = abs(a.reference_start - b.reference_start)
        edist = max(a.get_tag('NM'), b.get_tag('NM'))

        for min_size in self.rp_stats:
            if isize >= min_size:
                for mapq in self.mq_stats:
                    if mq >= mapq:
                        for ed in self.edist_stats:
                            if edist <= ed:
                                self.mapping_dict[min_size][mapq][ed] += 1

    def is_high_qual_pair(self, a, b):
        return min(a.mapping_quality, b.mapping_quality) >= 20 and \
               max(a.get_tag('NM'), b.get_tag('NM') <= 5) and \
               not a.is_duplicate and not b.is_duplicate

    def update_dup_stats(self):
        '''Update lists of duplication statistics.
        '''

        self.total_array.append(self.stats['total_reads'])
        self.non_dup_array.append(self.stats['total_reads'] - self.stats['duplicate_reads'])

    def finalize_stats(self):
        '''Finalize stats from a bam file after reads are processed.
        '''
        self.total_array = np.array(self.total_array)
        self.non_dup_array = np.array(self.non_dup_array)
        if self.stats['pairs_on_contigs_greater_10k'] > 0:
            self.stats['proportion_pairs_greater_10k_on_contigs_greater_10k'] = self.stats['pairs_greater_10k_on_contigs_greater_10k'] / \
                                                                            self.stats['pairs_on_contigs_greater_10k']
<<<<<<< HEAD
        self.stats['proximo_usable_rp_per_ctg_gt_5k'] = self.stats['proximo_usable_rp'] / len(self.contigs_greater_5k)
        self.stats['proximo_usable_rp_hq_per_ctg_gt_5k'] = self.stats['proximo_usable_rp_hq'] / len(self.contigs_greater_5k)
=======
        else:
            self.stats['proportion_pairs_greater_10k_on_contigs_greater_10k'] = 0

        if len(self.contigs_greater_5k) > 0:
            self.stats['proximo_usable_rp_per_ctg_gt_5k'] = self.stats['proximo_usable_rp'] / len(self.contigs_greater_5k)
            self.stats['proximo_usable_rp_hq_per_ctg_gt_5k'] = self.stats['proximo_usable_rp_hq'] / len(self.contigs_greater_5k)
        else:
            self.stats['proximo_usable_rp_per_ctg_gt_5k'] = 0
            self.stats['proximo_usable_rp_hq_per_ctg_gt_5k'] = 0

        if self.mapping_dict is not None:
            self.write_mapping_stats()

    def write_mapping_stats(self):
        with open('{}.mapping_stats.tsv'.format(self.paths['outfile_prefix']), 'w') as outfile:
            print('edist', 'mapq', 'min_size', 'count', sep='\t', file=outfile)
            for min_size in self.rp_stats:
                for mapq in self.mq_stats:
                    for ed in self.edist_stats:
                        count = self.mapping_dict[min_size][mapq][ed]
                        print(ed, mapq, min_size, count, sep='\t', file=outfile)
>>>>>>> 5210854b

    def plot_dup_saturation(self, target_x=100000000, min_sample=100000, target_y=None):
        '''Fit and plot a saturation curve from cumulative total and non-dup read counts.

            Args:
                target_x (int): Total reads to extrapolate to.
                target_y (int): Non-dup reads to extrapolate to. If specified with target_x, plots a point.

            Uses:
                self.paths['outfile_prefix'] (str): Path prefix for output files.
                self.total_array (np.array(int)): Numpy array of total reads, recorded every 1000 reads.
                self.non_dup_array (np.array(int)): Numpy array of non-duplicate read counts, recorded every 1000 reads.

            Sets:
                self.stats['observed_dup_rate'] (float): Observed rate of read duplication
                self.stats['extrapolated_dup_rate'] (float): Rate of duplication extrapolated to target_read_total
                self.stats['target_read_total'] (int): Read count to extrapolate to.
                self.stats['dup_sat_V'] (float): Optimization parameter for saturation curve.
                self.stats['dup_sat_K'] (float): Optimization parameter for saturation curve.
                self.paths['dup_sat_curve'] (str): Path to dup_sat_curve plot.
        '''

        self.stats['observed_dup_rate'] = -1
        self.stats['extrapolated_dup_rate'] = -1
        self.stats['target_read_total'] = target_x
        self.stats['dup_sat_V'] = -1
        self.stats['dup_sat_K'] = -1

        outfile = self.paths['outfile_prefix'] + '.dup_saturation.png'
        self.paths['dup_sat_curve'] = outfile

        if self.total_array[-1] < min_sample:
            UserWarning('too few reads to estimate duplication rate (<{0})!!'.format(min_sample))
            fig, ax = plt.subplots(1)
            plt.title('Insufficient reads to estimate duplication rate!!!')
            plt.savefig(outfile)
            plt.close()
            return 0

        try:
            params, params_cov = optimize.curve_fit(saturation,
                                                    self.total_array,
                                                    self.non_dup_array,
                                                    p0=[self.total_array[-1],
                                                        self.non_dup_array[-1]/2],
                                                    maxfev=6000
                                                    )
        except RuntimeError as e:
            UserWarning('Convergence failed for duplicate curve fitting')
            fig, ax = plt.subplots(1)
            plt.title('Convergence failed for duplicate curve fitting!!!')
            plt.savefig(outfile)
            plt.close()
            return 0

        self.stats['dup_sat_V'] = params[0]
        self.stats['dup_sat_K'] = params[1]

        if target_x is not None:
            # print(args.target_x.dtype)
            coord_max = target_x
            t = np.linspace(0, target_x, 1000)
        elif target_y is not None:
            coord_max = target_y
            x_temp = self.total_array[-1]
            y_temp = saturation(x_temp, *params)
            while y_temp < args.target_y:
                x_temp += 1000000
                y_temp = saturation(x_temp, *params)
            t = np.linspace(0, x_temp, 1000)
        else:
            coord_max = self.total_array[-1]
            t = np.linspace(0, self.total_array[-1], 1000)

        fig, ax = plt.subplots(1)
        plt.plot(self.total_array, self.non_dup_array, 'k')
        plt.plot(t, saturation(t, *params), 'r-')

        self.stats['observed_dup_rate'] = 1-float(self.non_dup_array[-1])/self.total_array[-1]
        non_dup_rate = None

        if target_x is not None:
            print('At {} reads, estimated {:.0f} non-dup reads'.format(target_x, saturation(target_x, *params)))
            print('True non-dup reads: {}'.format(target_y))
            non_dup_rate = saturation(target_x, *params) / float(target_x)
            if target_y is not None:
                plt.plot(target_x, target_y, 'bo')
        self.stats['extrapolated_dup_rate'] = 1-non_dup_rate if non_dup_rate is not None else None

        patch = matplotlib.patches.Rectangle((0, 0), self.total_array[-1], self.non_dup_array[-1], fill=False, color='k')
        ax.add_patch(patch)
        plt.ylim(0, coord_max)
        plt.xlim(0, coord_max)

        if non_dup_rate is not None:
            plt.title('{}\nproportion duplicated (sampled): {:.2f}\nproportion duplicated (extrapolated): {:.2f}'.format(
                self.paths['bamname'], self.stats['observed_dup_rate'], 1-non_dup_rate))
        else:
            plt.title('{}\nproportion duplicated (sampled): {:.2f}'.format(
                self.paths['bamname'], self.stats['observed_dup_rate']))
        plt.xlabel('Total reads')
        plt.ylabel('Non-duplicate reads')
        plt.tight_layout()
        plt.savefig(outfile)
        plt.close()

        print('Best V = {}, best K = {}'.format(self.stats['dup_sat_V'], self.stats['dup_sat_K']))

        return 0

    def plot_histograms(self):
        '''Make the read distance long, short, and log_log histograms using matplotlib and write them to disk.

        Args:
            self.dists (dict(int, int) of mate distances and counts): Distances to plot in histogram.
            self.num_pairs (int): number of read pairs analyzed

        Uses:
            self.paths['outfile_prefix'] (str):  Path prefix for output files.
        '''

        num_dists = sum(self.dists.values())
        num_pairs = self.stats['total_read_pairs']
        title_string = '\nMate distance distribution for first {} read pairs for sample\n{}'.format(num_pairs,
                                                                                                    self.paths['bamname'])
        key_len = len(self.dists)

        long_hist_path = self.paths['outfile_prefix'] + '_long.png'
        fig1, ax = plt.subplots(1)
        if key_len > 0:
            plt.hist(list(self.dists.keys()), weights=list(self.dists.values()), bins=50)

            ax.set_ylim(0.5, max(num_dists * 2, 1))
            plt.yscale('log', nonposy='clip')
            plt.title(title_string)
            plt.xlabel('Distance between read pair mates in Hi-C mapping (same contig)')
            plt.ylabel('Number of reads')
        else:
            plt.title('Warning: No read pair distribution to plot')
        fig1.savefig(long_hist_path)
        plt.close(fig1)
        self.paths['long_hist'] = long_hist_path

        fig2, ax = plt.subplots(1)
        short_hist_path = self.paths['outfile_prefix'] + '_short.png'

        if key_len > 0:
            plt.hist(list(self.dists.keys()), weights=list(self.dists.values()), bins=range(0, 20000, 500))
            ax.set_xlim(0, 20000)
            ax.set_ylim(0.5, num_pairs * 2)
            plt.yscale('log', nonposy='clip')
            plt.title(title_string)
            plt.xlabel('Distance between read pair mates in Hi-C mapping (same contig)')
            plt.ylabel('Number of reads')
        else:
            plt.title('Warning: No read pair distribution to plot')
        fig2.savefig(short_hist_path)
        plt.close(fig2)
        self.paths['short_hist'] = short_hist_path

        fig3, ax = plt.subplots(1)
        log_log_hist_path = self.paths['outfile_prefix'] + '_log_log.png'

        offset_dists = {}
        for key, value in self.dists.items():
            offset_dists[key+1] = value

        if key_len > 0:
            min_dist = min(self.dists.keys())
            max_dist = max(self.dists.keys())
        
            plt.hist(list(offset_dists.keys()),
                     weights=list(offset_dists.values()),
                     bins=np.logspace(np.log10(min_dist),
                                      np.log10(max_dist),
                                      50),
                     log=True)
            ax.set_ylim(0.5, max(num_pairs * 2, 1))
            plt.yscale('log', nonposy='clip')
            plt.xscale('log')
            plt.xlim(xmin=1)
            plt.title(title_string)
            plt.xlabel('Distance between read pair mates in Hi-C mapping (same contig, log scale)')
            plt.ylabel('Number of reads (log scale)')
            plt.tight_layout()
        else:
            plt.title('Warning: No read pair distribution to plot')

        fig3.savefig(log_log_hist_path)
        plt.close(fig3)

        self.paths['log_log_hist'] = log_log_hist_path

    def html_from_judgement(self):
        '''Set a formatted HTML string based on two judgment bool values
            Uses:
                self.judge_good (bool): does the hi-c library show characteristics of 'goodness', e.g. many long-distance contacts etc.
                self.judge_bad (bool): does the hi-c library show 'bad' characteristics, e.g. zero-distance reads or too many duplicates.
            Sets:
                self.judge_html (str): an HTML string to be substituted into the report to subjectively grade the assembly. 4 possibilities.
            Raises:
                ValueError: if impossible logical situations occur given two bools.

        '''

        if self.judge_good and not self.judge_bad:
            self.judge_html = '<span class="pass">PASS</span>'
        elif not self.judge_good and self.judge_bad:
            self.judge_html = '<span class="fail">FAIL</span>'
        elif self.judge_good and self.judge_bad:
            self.judge_html = '<span class="mixed-results">MIXED RESULTS</span>'
        elif not self.judge_good and not self.judge_bad:
            self.judge_html = '<span class="low-signal">LOW SIGNAL</span>'
        else:
            raise ValueError('logical impossibility!')

    def pass_judgement(self):
        '''Pass judgement on the library according to certain mostly subjective ideas about what is good

        Uses:
            self.stats ({str: float/str}): mapping of lib characteristics to their values

        Sets:
            self.judge_good (bool): does the hi-c library show characteristics of 'goodness', e.g. many long-distance contacts etc.
            self.judge_bad (bool): does the hi-c library show 'bad' characteristics, e.g. zero-distance reads or too many duplicates.
            self.judge_html (str): an HTML string to put into pass/fail box
        '''
<<<<<<< HEAD
        long_contacts = self.stats['pairs_intracontig_hq_gt10kbp'] / self.stats['total_read_pairs_hq'] > 0.05
        long_floor = self.stats['pairs_intracontig_hq_gt10kbp'] / self.stats['total_read_pairs_hq'] > 0.01
        useful_contacts = self.stats['intercontig_pairs_hq'] / self.stats['total_read_pairs_hq'] > 0.1
        low_contiguity = self.N50 < 100000
        many_zero_pairs = self.stats['zero_dist_pairs'] / self.stats['total_read_pairs'] > 0.1
        many_many_zero_pairs = self.stats['zero_dist_pairs'] / self.stats['total_read_pairs'] > 0.2
        high_dupe = (self.stats['duplicate_reads'] / self.stats['total_reads'] > 0.05 and self.stats['total_read_pairs'] <= 1e6) \
                    or (self.stats['duplicate_reads'] / self.stats['total_reads'] > 0.3 and self.stats['total_read_pairs'] <= 1e8)
=======
        if self.stats['total_read_pairs_hq'] > 0:
            long_contacts = self.stats['pairs_intracontig_hq_gt10kbp'] / self.stats['total_read_pairs_hq'] > 0.01
            long_floor = self.stats['pairs_intracontig_hq_gt10kbp'] / self.stats['total_read_pairs_hq'] > 0.01
            useful_contacts = self.stats['intercontig_pairs_hq'] / self.stats['total_read_pairs_hq'] > 0.1
            many_zero_pairs = self.stats['zero_dist_pairs'] / self.stats['total_read_pairs'] > 0.4
            many_many_zero_pairs = self.stats['zero_dist_pairs'] / self.stats['total_read_pairs'] > 0.2
            high_dupe = (self.stats['duplicate_reads'] / self.stats['total_reads'] > 0.1 and self.stats['total_read_pairs'] <= 1e6) \
                        or (self.stats['duplicate_reads'] / self.stats['total_reads'] > 0.3 and self.stats['total_read_pairs'] <= 1e8)
        else:
            long_contacts = False
            long_floor = False
            useful_contacts = False
            many_zero_pairs = False
            many_many_zero_pairs = False
            high_dupe = False

        low_contiguity = self.N50 < 100000
>>>>>>> 5210854b

        #print long_contacts, long_floor, useful_contacts, low_contiguity, many_zero_pairs, many_many_zero_pairs, high_dupe
        if (long_contacts or useful_contacts) and (low_contiguity or long_floor):
            good = True
        else:
            good = False

        bad = False
        if low_contiguity:
            if many_many_zero_pairs or high_dupe:
                bad = True
        else:
            if many_zero_pairs or high_dupe or not long_floor:
                bad = True
        self.judge_good = good
        self.judge_bad = bad
        self.html_from_judgement()

    def stringify_stats(self):
        '''Convert stats to output dictionary with pretty strings and percents.

        Uses:
            self.to_percents ({str: (int, int)}): Mapping of keys to numerator, denominator pair for conversion to percents.
            self.to_round (set(str)): Set of keys from stats dict to round.
            self.convert_to_pairs (set(str)): Set of keys from stats dict that represent per read statistics.
            self.per_pair_metrics (set(str)): Set of keys from stats dict that represent per read pair statistics.
            self.paths ({str: str}): Mapping of names to paths.

        Sets:
            self.other_stats ({str: (float, str)}): Mapping of keys to value, format pair.
            self.out_stats ({str: str}): Mapping of stat keys to formatted strings.
        '''


        if self.stats['extrapolated_dup_rate'] > 0:
            extrap_dup_rate = self.stats['extrapolated_dup_rate'] * 100
        else:
            extrap_dup_rate = self.stats['extrapolated_dup_rate']

        # Dict of key --> (value, fmt) pairs for items that aren't counts
        self.other_stats = {
                            'N50': (self.N50, '{:,}'),
                            'contigs': (len(self.refs), '{:,}'),
                            'contigs_greater_10k': (len(self.contigs_greater_10k), '{:,}'),
                            'contigs_greater_5k': (len(self.contigs_greater_5k), '{:,}'),
                            'total_length': (self.total_length, '{:,}'),
                            'total_reads': (self.stats['total_reads'], '{:,}'),
                            'target_read_total': (self.stats['target_read_total'], '{:,}'),
                            'extrapolated_dup_rate': (extrap_dup_rate, '{:.2f}%'),
                            'judgment': (self.judge_html, '{}')
                            }
        self.out_stats = {}
        for key, (num, denom) in self.to_percents.items():
            try:
                self.out_stats[key] = '{:.2f}%'.format((self.stats[num] / self.stats[denom]) * 100)
            except ZeroDivisionError as e:
                self.out_stats[key] = 'NaN'

        for key in self.to_round:
            self.out_stats[key] = '{:.2f}'.format(self.stats[key])

        for item in self.convert_to_pairs:
            self.out_stats[item] = '{:,}'.format(self.stats[item] // 2)

        for item in self.per_pair_metrics:
            self.out_stats[item] = '{:,}'.format(self.stats[item])

        for item in self.paths:
            if item == "bamname":
                self.out_stats[item] = self.paths[item]
            else:
                self.out_stats[item] = os.path.abspath(self.paths[item])

        for key, value in self.contigs_greater.items():
            key_str = 'contigs_greater_{:.0f}k'.format(key / 1000)
            self.out_stats[key_str] = '{:,}'.format(len(value))

        for key, (value, fmt) in self.other_stats.items():
            self.out_stats[key] = fmt.format(value)

        self.out_stats['version'] = __version__

    def print_stats(self, count_diff_refname_stub=False):
        '''Print statistical summary to standard out.

        Uses:
            self.paths ({str: str}): Mapping of names to paths.
            self.out_stats ({str: str}): Mapping of stat keys to formatted strings.
            count_diff_refname_stub (bool): Whether we are counting the contig name stub differences.
        '''

        print('Histograms written to:', self.paths['long_hist'], self.paths['short_hist'], self.paths['log_log_hist'])
        print('Duplicate saturation curve written to: {}'.format(self.paths['dup_sat_curve']))

        print('Number of contigs (more is harder):')
        print(self.out_stats['contigs'])

        print('Number of contigs greater than 10KB (longer contigs are better):')
        print(self.out_stats['contigs_greater_10k'])

        print('N50 of input assembly (longer contigs are better):')
        print(self.out_stats['N50'])

        print('Length of input assembly (bigger is harder):')
        print(self.out_stats['total_length'])

        print('Counts of zero distances (many is a sign of bad prep):')
        print(self.out_stats['zero_dist_pairs'],
              'of total',
              self.out_stats['total_read_pairs'],
              self.out_stats['perc_zero_dist_pairs']
              )

        print('Count of same-contig read pairs with distance > 10KB (many is a sign of good prep):')
        print(self.out_stats['pairs_greater_10k'],
              'of total',
              self.out_stats['total_read_pairs'],
              self.out_stats['perc_pairs_greater_10k']
              )

        print('Proportion of reads mapping to contigs > 10 Kbp with inserts > 10 Kbp:')
        print(self.out_stats['pairs_greater_10k_on_contigs_greater_10k'],
              'of total',
              self.out_stats['pairs_on_contigs_greater_10k'],
              self.out_stats['perc_pairs_greater_10k_on_contigs_greater_10k']
              )

        print('Count of read pairs with mates mapping to different chromosomes/contigs (sign of good prep IF same genome):')
        print(self.out_stats['intercontig_pairs'],
              'of total',
              self.out_stats['total_read_pairs'],
              self.out_stats['perc_intercontig_pairs']
              )

        print('Count of split reads (more is usually good, as indicates presence of Hi-C junction in read):')
        print(self.out_stats['split_reads'],
              'of total',
              self.stats['total_reads'],
              self.out_stats['perc_split_reads']
              )

        print('Count of MAPQ zero reads (bad, ambiguously mapped):')
        print(self.out_stats['mapq0_reads'],
              'of total',
              self.out_stats['total_reads'],
              self.out_stats['perc_mapq0_reads']
              )

        print('Count of duplicate reads (-1 if insufficient to estimate; duplicates are bad; WILL ALWAYS BE ZERO UNLESS BAM FILE IS PREPROCESSED TO SET THE DUPLICATES FLAG):')
        print(self.out_stats['duplicate_reads'],
              'of total',
              self.out_stats['total_reads'],
              self.out_stats['perc_duplicate_reads']
              )

        print('Percent duplicated at {} reads: {} (-1 if insufficient to estimate)'.format(self.out_stats['target_read_total'], self.out_stats['extrapolated_dup_rate']))

        if count_diff_refname_stub:
            print('Count of read pairs with mates mapping to different reference groupings, e.g. genomes (sign of bad ' \
                  'prep potentially):')
            print(self.out_stats['different_ref_stub_pairs'],
                  'of total',
                  self.out_stats['total_read_pairs'],
                  self.out_stats['perc_different_ref_stub_pairs']
                  )

    def write_stat_table(self):
        '''Writes the stats as a plain text file.

        Uses:
            self.out_stats ({str: str}): Mapping of stat keys to formatted strings.
            self.paths['outfile_prefix'] (str):  Path prefix for output files.
        '''

        tsv = self.paths['outfile_prefix'] + '.tsv'

        with open(tsv, "w") as outfile:
            for k, v in self.out_stats.items():
                if k == "refs" or k == "dists":
                    #skip long metadata fields we don't really need
                    continue
                print(k, v, sep="\t", file=outfile)

    def write_dists_file(self):
        '''Writes the dists as a plain text file.

        Uses:
            self.out_stats ({str: str}): Mapping of stat keys to formatted strings.
            self.paths['outfile_prefix'] (str):  Path prefix for output files.

        Args:
            stat_dict ({str:str/float}): dict mapping stat labels to their values and other info.
        '''
        if not self.paths['outfile_prefix'].endswith(".dists"):
            outfile_name = self.paths['outfile_prefix'] + ".dists"
        else:
            outfile_name = self.paths['outfile_prefix']

        with open(outfile_name, "w") as outfile:
            for k, v in self.dists.items():
                print(k, v, sep="\t", file=outfile)

    def write_pdf_report(self):
        '''Make the pdf report using the template.
        Requires markdown template in the collateral directory of bam_to_mate_hist.

        Uses:
            self.paths['script_dir']: Path to bam_to_mate_hist directory.
            self.out_stats ({str: str}): Mapping of stat keys to formatted strings.
            self.paths['outfile_prefix'] (str):  Path prefix for output files.
        '''
        options = {
            'page-size': 'A4',
            'dpi': 350,
            'margin-top': '0.75in',
            'margin-right': '0.75in',
            'margin-bottom': '0.75in',
            'margin-left': '0.75in',
            'encoding': "UTF-8",
            'custom-header': [
                ('Accept-Encoding', 'gzip')
            ],
            'no-outline': None
        }

        template_path = os.path.join(self.paths['script_dir'], "collateral", "HiC_QC_report_template.md")
        style_path = os.path.join(self.paths['script_dir'], "collateral", "style.css")

        if not os.path.exists(template_path):
            UserWarning("Can't find markdown template at {}! Exitting...".format(
                qc_repo_path)
            )
            sys.exit(1)

        with open(template_path) as template_fh:
            template_string = template_fh.read()
            sub_str = template_string.format(**self.out_stats)  # splat the statistics and path into the markdown, render as html
            html = md.markdown(sub_str, extensions=['tables', 'nl2br'])

            # write out just html
            with open(self.paths['outfile_prefix'] + "_qc_report.html", 'w') as html_out:
                html_out.write(html)

            # print html
            pdfkit.from_string(html, self.paths['outfile_prefix'] + "_qc_report.pdf", options=options, css=style_path)

def parse_args():
    '''parse command-line args

    Args:
        desc(str): program description, e.g. __file__

    Returns:
        args (dict): dict of the form {arg_name: arg_value}
    '''
    parser = argparse.ArgumentParser(description=__file__)
    parser.add_argument('-n', '--num_reads', default=1000000, type=int,
                        help='Number of reads from bam file to use. Use -1 to use all reads. Default: %(default)s')
    parser.add_argument('-b', '--bam_file', required=True, type=str,
                        help='BAM file to evaluate for QC')
    parser.add_argument('--count_diff_refname_stub', action='store_true',
                        help='Can be used to QC differently given reference name formatting. For internal use.')
    parser.add_argument('--outfile_prefix', '-o', default='Read_mate_dist', type=str,
                        help='Path to which to write plots to (PNG suffix will be attached).')
    parser.add_argument('--make_report', '-r', default=False, action='store_true',
                        help='Whether to export results in a PDF report. Requires that the QC script be' \
                             'in the same directory as the QC repo\'s collateral directory. Default: False.')
    parser.add_argument('--target_read_total', type=int, default=100000000, help='Total read count for duplicate read extrapolation (Default: %(default)s)')
    parser.add_argument('--rp_stats', nargs='+', default=[0, 1, 2, 5, 10, 20, 50], help='List of distances in Kbp to calculate RP stats for (Default: %(default)s)')
    parser.add_argument('--mq_stats', nargs='+', default=[0, 1, 10, 20, 30, 40], help='List of min MQ scores to calculate RP stats for (Default: %(default)s)')
    parser.add_argument('--edist_stats', nargs='+', default=[100, 10, 5, 3, 1, 0], help='List of max edist scores to calculate RP stats for (Default: %(default)s)')

    args = parser.parse_args()

    return args

def estimate_required_num_reads(diff_contig, refs, num_pairs, target=600.0):
    '''estimate the desired number of reads total based on the observed reads'''

    target_num = len(refs) * target  # desired among-contig
    diff_rate = float(diff_contig) / float(num_pairs)  # rate of among-contig per read pair
    total_num = target_num / diff_rate
    return int(total_num)

if __name__ == "__main__":
    args = parse_args()
    dirname = os.path.dirname(args.outfile_prefix)
    if dirname != '' and not os.path.exists(dirname):
        os.makedirs(dirname)

    QC = HiCQC(outfile_prefix=args.outfile_prefix, rp_stats=args.rp_stats, mq_stats=args.mq_stats, edist_stats=args.edist_stats)
    if args.num_reads != -1:
        print('parsing the first {} read pairs in bam file {} to QC Hi-C library quality'.format(args.num_reads, args.bam_file))
    else:
        print('parsing all read pairs in bam file {} to QC Hi-C library quality'.format(args.bam_file))

    QC.parse_bam(args.bam_file, max_read_pairs=args.num_reads)
    QC.plot_dup_saturation()
    QC.pass_judgement()
    QC.html_from_judgement()
    QC.plot_histograms()
    QC.stringify_stats()
    QC.print_stats()
    QC.write_stat_table()
    QC.write_dists_file()
    QC.write_pdf_report()<|MERGE_RESOLUTION|>--- conflicted
+++ resolved
@@ -208,11 +208,8 @@
                 self.total (int): the total length of the assembly
                 self.contigs_greater_10k (set(str)): The set of names of contigs with length > 10Kbp
                 self.contigs_greater_5k (set(str)): The set of names of contigs with length > 5Kbp
-<<<<<<< HEAD
-=======
                 self.contigs_greater (dict(int-->set(str))): Dictionary with minimum lengths as keys and sets of contigs as values
 
->>>>>>> 5210854b
             Raises:
                 ValueError if header labels bamfile as coordinate sorted
         '''
@@ -226,15 +223,12 @@
         self.N50, self.total_length = calc_nxx(header)
         self.contigs_greater_10k = set([contig['SN'] for contig in header['SQ'] if contig['LN'] > 10000])
         self.contigs_greater_5k = set([contig['SN'] for contig in header['SQ'] if contig['LN'] > 5000])
-<<<<<<< HEAD
-=======
 
         self.contigs_greater = {}
 
         if self.mapping_dict is not None:
             for min_size in self.mapping_dict.keys():
                 self.contigs_greater[min_size] = set([contig['SN'] for contig in header['SQ'] if contig['LN'] > min_size])
->>>>>>> 5210854b
 
     def process_pair(self, a, b):
         '''Extract stats from a pair of reads.
@@ -372,10 +366,6 @@
         if self.stats['pairs_on_contigs_greater_10k'] > 0:
             self.stats['proportion_pairs_greater_10k_on_contigs_greater_10k'] = self.stats['pairs_greater_10k_on_contigs_greater_10k'] / \
                                                                             self.stats['pairs_on_contigs_greater_10k']
-<<<<<<< HEAD
-        self.stats['proximo_usable_rp_per_ctg_gt_5k'] = self.stats['proximo_usable_rp'] / len(self.contigs_greater_5k)
-        self.stats['proximo_usable_rp_hq_per_ctg_gt_5k'] = self.stats['proximo_usable_rp_hq'] / len(self.contigs_greater_5k)
-=======
         else:
             self.stats['proportion_pairs_greater_10k_on_contigs_greater_10k'] = 0
 
@@ -397,7 +387,6 @@
                     for ed in self.edist_stats:
                         count = self.mapping_dict[min_size][mapq][ed]
                         print(ed, mapq, min_size, count, sep='\t', file=outfile)
->>>>>>> 5210854b
 
     def plot_dup_saturation(self, target_x=100000000, min_sample=100000, target_y=None):
         '''Fit and plot a saturation curve from cumulative total and non-dup read counts.
@@ -568,7 +557,7 @@
         if key_len > 0:
             min_dist = min(self.dists.keys())
             max_dist = max(self.dists.keys())
-        
+
             plt.hist(list(offset_dists.keys()),
                      weights=list(offset_dists.values()),
                      bins=np.logspace(np.log10(min_dist),
@@ -625,16 +614,6 @@
             self.judge_bad (bool): does the hi-c library show 'bad' characteristics, e.g. zero-distance reads or too many duplicates.
             self.judge_html (str): an HTML string to put into pass/fail box
         '''
-<<<<<<< HEAD
-        long_contacts = self.stats['pairs_intracontig_hq_gt10kbp'] / self.stats['total_read_pairs_hq'] > 0.05
-        long_floor = self.stats['pairs_intracontig_hq_gt10kbp'] / self.stats['total_read_pairs_hq'] > 0.01
-        useful_contacts = self.stats['intercontig_pairs_hq'] / self.stats['total_read_pairs_hq'] > 0.1
-        low_contiguity = self.N50 < 100000
-        many_zero_pairs = self.stats['zero_dist_pairs'] / self.stats['total_read_pairs'] > 0.1
-        many_many_zero_pairs = self.stats['zero_dist_pairs'] / self.stats['total_read_pairs'] > 0.2
-        high_dupe = (self.stats['duplicate_reads'] / self.stats['total_reads'] > 0.05 and self.stats['total_read_pairs'] <= 1e6) \
-                    or (self.stats['duplicate_reads'] / self.stats['total_reads'] > 0.3 and self.stats['total_read_pairs'] <= 1e8)
-=======
         if self.stats['total_read_pairs_hq'] > 0:
             long_contacts = self.stats['pairs_intracontig_hq_gt10kbp'] / self.stats['total_read_pairs_hq'] > 0.01
             long_floor = self.stats['pairs_intracontig_hq_gt10kbp'] / self.stats['total_read_pairs_hq'] > 0.01
@@ -652,7 +631,6 @@
             high_dupe = False
 
         low_contiguity = self.N50 < 100000
->>>>>>> 5210854b
 
         #print long_contacts, long_floor, useful_contacts, low_contiguity, many_zero_pairs, many_many_zero_pairs, high_dupe
         if (long_contacts or useful_contacts) and (low_contiguity or long_floor):

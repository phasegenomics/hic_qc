--- conflicted
+++ resolved
@@ -106,6 +106,7 @@
                                'perc_pairs_on_same_strand_hq': ('pairs_on_same_strand_hq', 'pairs_intracontig_hq'),
                                'perc_intercontig_pairs': ('intercontig_pairs', 'total_read_pairs'),
                                'perc_intercontig_pairs_hq': ('intercontig_pairs_hq', 'total_read_pairs_hq'),
+                               'perc_intercontig_pairs_hq_gt10kbp': ('pairs_intercontig_hq_gt10kbp', 'total_read_pairs_hq'),
                                'perc_split_reads': ('split_reads', 'total_reads'),
                                'perc_duplicate_reads': ('duplicate_reads', 'total_reads'),
                                'perc_mapq0_reads': ('mapq0_reads', 'total_reads'),
@@ -281,6 +282,8 @@
 
             if is_high_qual_pair:
                 self.stats['intercontig_pairs_hq'] += 1
+                if a.reference_name in self.contigs_greater_10k and b.reference_name in self.contigs_greater_10k:
+                    self.stats['pairs_intercontig_hq_gt10kbp'] += 1
 
             refa_stub = a.reference_name.split('.')[0]
             refb_stub = b.reference_name.split('.')[0]
@@ -329,11 +332,7 @@
             self.mq_stats (list(int)): List of minimum mapq values sorted from low to high
             self.edist_stats (list(int)): List of maximum edit distances sorted from high to low
 
-<<<<<<< HEAD
-        Updates:
-=======
         Modifies:
->>>>>>> d8f228bf
             self.mapping_dict (dict(int-->dict(int-->dict(int-->int)))): Nested dict with min_size, mapq, and edist keys
                                                                          and read pair counts as the inner values.
         '''
@@ -917,10 +916,7 @@
     parser.add_argument('--rp_stats', nargs='+', default=[0, 1, 2, 5, 10, 20, 50], help='List of distances in Kbp to calculate RP stats for (Default: %(default)s)')
     parser.add_argument('--mq_stats', nargs='+', default=[0, 1, 10, 20, 30, 40], help='List of min MQ scores to calculate RP stats for (Default: %(default)s)')
     parser.add_argument('--edist_stats', nargs='+', default=[100, 10, 5, 3, 1, 0], help='List of max edist scores to calculate RP stats for (Default: %(default)s)')
-<<<<<<< HEAD
-=======
     parser.add_argument('--version', action='version', version=__version__)
->>>>>>> d8f228bf
 
     args = parser.parse_args()
 
